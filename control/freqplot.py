# freqplot.py - frequency domain plots for control systems
#
# Author: Richard M. Murray
# Date: 24 May 09
#
# This file contains some standard control system plots: Bode plots,
# Nyquist plots and pole-zero diagrams.  The code for Nichols charts
# is in nichols.py.
#
# Copyright (c) 2010 by California Institute of Technology
# All rights reserved.
#
# Redistribution and use in source and binary forms, with or without
# modification, are permitted provided that the following conditions
# are met:
#
# 1. Redistributions of source code must retain the above copyright
#    notice, this list of conditions and the following disclaimer.
#
# 2. Redistributions in binary form must reproduce the above copyright
#    notice, this list of conditions and the following disclaimer in the
#    documentation and/or other materials provided with the distribution.
#
# 3. Neither the name of the California Institute of Technology nor
#    the names of its contributors may be used to endorse or promote
#    products derived from this software without specific prior
#    written permission.
#
# THIS SOFTWARE IS PROVIDED BY THE COPYRIGHT HOLDERS AND CONTRIBUTORS
# "AS IS" AND ANY EXPRESS OR IMPLIED WARRANTIES, INCLUDING, BUT NOT
# LIMITED TO, THE IMPLIED WARRANTIES OF MERCHANTABILITY AND FITNESS
# FOR A PARTICULAR PURPOSE ARE DISCLAIMED.  IN NO EVENT SHALL CALTECH
# OR THE CONTRIBUTORS BE LIABLE FOR ANY DIRECT, INDIRECT, INCIDENTAL,
# SPECIAL, EXEMPLARY, OR CONSEQUENTIAL DAMAGES (INCLUDING, BUT NOT
# LIMITED TO, PROCUREMENT OF SUBSTITUTE GOODS OR SERVICES; LOSS OF
# USE, DATA, OR PROFITS; OR BUSINESS INTERRUPTION) HOWEVER CAUSED AND
# ON ANY THEORY OF LIABILITY, WHETHER IN CONTRACT, STRICT LIABILITY,
# OR TORT (INCLUDING NEGLIGENCE OR OTHERWISE) ARISING IN ANY WAY OUT
# OF THE USE OF THIS SOFTWARE, EVEN IF ADVISED OF THE POSSIBILITY OF
# SUCH DAMAGE.
#
# $Id$

import matplotlib.pyplot as plt
import scipy as sp
import numpy as np
import math
from .ctrlutil import unwrap
from .bdalg import feedback
from .margins import stability_margins

__all__ = ['bode_plot', 'nyquist_plot', 'gangof4_plot',
           'bode', 'nyquist', 'gangof4']

#
# Main plotting functions
#
# This section of the code contains the functions for generating
# frequency domain plots
#

# Bode plot
def bode_plot(syslist, omega=None, dB=None, Hz=None, deg=None,
<<<<<<< HEAD
        Plot=True, omega_limits=None, omega_num=None,margins=None, *args, **kwargs):
    """Bode plot for a system
=======
        Plot=True, omega_limits=None, omega_num=None, *args, **kwargs):
    """
    Bode plot for a system
>>>>>>> a007fccb

    Plots a Bode plot for the system over a (optional) frequency range.

    Parameters
    ----------
    syslist : linsys
        List of linear input/output systems (single system is OK)
    omega : freq_range
        Range of frequencies in rad/sec
    dB : boolean
        If True, plot result in dB
    Hz : boolean
        If True, plot frequency in Hz (omega must be provided in rad/sec)
    deg : boolean
        If True, plot phase in degrees (else radians)
    Plot : boolean
        If True, plot magnitude and phase
    omega_limits: tuple, list, ... of two values
        Limits of the to generate frequency vector.
        If Hz=True the limits are in Hz otherwise in rad/s.
    omega_num: int
        number of samples
<<<<<<< HEAD
    margins : boolean
        if True, plot gain and phase margin
    *args, **kwargs:
=======
    \*args, \**kwargs:
>>>>>>> a007fccb
        Additional options to matplotlib (color, linestyle, etc)

    Returns
    -------
    mag : array (list if len(syslist) > 1)
        magnitude
    phase : array (list if len(syslist) > 1)
        phase in radians
    omega : array (list if len(syslist) > 1)
        frequency in rad/sec

    Notes
    -----
    1. Alternatively, you may use the lower-level method (mag, phase, freq)
    = sys.freqresp(freq) to generate the frequency response for a system,
    but it returns a MIMO response.

    2. If a discrete time model is given, the frequency response is plotted
    along the upper branch of the unit circle, using the mapping z = exp(j
    \omega dt) where omega ranges from 0 to pi/dt and dt is the discrete
    time base.  If not timebase is specified (dt = True), dt is set to 1.

    Examples
    --------
    >>> sys = ss("1. -2; 3. -4", "5.; 7", "6. 8", "9.")
    >>> mag, phase, omega = bode(sys)
    """
    # Set default values for options
    from . import config
    if (dB is None): dB = config.bode_dB
    if (deg is None): deg = config.bode_deg
    if (Hz is None): Hz = config.bode_Hz

    # If argument was a singleton, turn it into a list
    if (not getattr(syslist, '__iter__', False)):
        syslist = (syslist,)

    if omega is None:
        if omega_limits is None:
            # Select a default range if none is provided
            omega = default_frequency_range(syslist, Hz=Hz, number_of_samples=omega_num)
        else:
            omega_limits = np.array(omega_limits)
            if Hz:
                omega_limits *= 2.*math.pi
            if omega_num:
                omega = sp.logspace(np.log10(omega_limits[0]), np.log10(omega_limits[1]), num=omega_num, endpoint=True)
            else:
                omega = sp.logspace(np.log10(omega_limits[0]), np.log10(omega_limits[1]), endpoint=True)

    mags, phases, omegas, nyquistfrqs = [], [], [], []
    for sys in syslist:
        if (sys.inputs > 1 or sys.outputs > 1):
            # TODO: Add MIMO bode plots.
            raise NotImplementedError("Bode is currently only implemented for SISO systems.")
        else:
            omega_sys = np.array(omega)
            if sys.isdtime(True):
                nyquistfrq = 2. * math.pi * 1. / sys.dt / 2.
                omega_sys = omega_sys[omega_sys < nyquistfrq]
                # TODO: What distance to the Nyquist frequency is appropriate?
            else:
                nyquistfrq = None
            # Get the magnitude and phase of the system
            mag_tmp, phase_tmp, omega_sys = sys.freqresp(omega_sys)
            mag = np.atleast_1d(np.squeeze(mag_tmp))
            phase = np.atleast_1d(np.squeeze(phase_tmp))
            phase = unwrap(phase)
            nyquistfrq_plot = None
            if Hz:
                omega_plot = omega_sys / (2. * math.pi)
                if nyquistfrq:
                    nyquistfrq_plot = nyquistfrq / (2. * math.pi)
            else:
                omega_plot = omega_sys
                if nyquistfrq:
                    nyquistfrq_plot = nyquistfrq

            mags.append(mag)
            phases.append(phase)
            omegas.append(omega_sys)
            nyquistfrqs.append(nyquistfrq)
            # Get the dimensions of the current axis, which we will divide up
            #! TODO: Not current implemented; just use subplot for now

            if (Plot):
                # Set up the axes with labels so that multiple calls to
                # bode_plot will superimpose the data.  This was implicit
                # before matplotlib 2.1, but changed after that (See
                # https://github.com/matplotlib/matplotlib/issues/9024). 
                # The code below should work on all cases.

                # Get the current figure 
                fig = plt.gcf()
                ax_mag = None
                ax_phase = None

                # Get the current axes if they already exist
                for ax in fig.axes:
                    if ax.get_label() == 'control-bode-magnitude':
                        ax_mag = ax
                    elif ax.get_label() == 'control-bode-phase':
                        ax_phase = ax

                # If no axes present, create them from scratch
                if ax_mag is None or ax_phase is None:
                    plt.clf()
                    ax_mag = plt.subplot(211, label = 'control-bode-magnitude')
                    ax_phase = plt.subplot(212, label = 'control-bode-phase',
                                           sharex=ax_mag)

                # Magnitude plot
                if dB:
                    pltline = ax_mag.semilogx(omega_plot, 20 * np.log10(mag),
                                              *args, **kwargs)
                else:
                    pltline = ax_mag.loglog(omega_plot, mag, *args, **kwargs)

                if nyquistfrq_plot:
                    ax_mag.axvline(nyquistfrq_plot,
                                   color=pltline[0].get_color())

                # Add a grid to the plot + labeling
                ax_mag.grid(False if margins else True, which='both')
                ax_mag.set_ylabel("Magnitude (dB)" if dB else "Magnitude")

                # Phase plot
                if deg:
                    phase_plot = phase * 180. / math.pi
                else:
                    phase_plot = phase
                ax_phase.semilogx(omega_plot, phase_plot, *args, **kwargs)

                # Show the phase and gain margins in the plot
                if margins:
                    margin = stability_margins(sys)
                    gm, pm, Wcg, Wcp = margin[0], margin[1], margin[3], margin[4]
                    if pm >= 0.:
                        phase_limit = -180.
                    else:
                        phase_limit = 180.

                    ax_mag.axhline(y=0 if dB else 1, color='k', linestyle=':')
                    ax_phase.axhline(y=phase_limit if deg else math.radians(phase_limit), color='k', linestyle=':')
                    mag_ylim = ax_mag.get_ylim()
                    phase_ylim = ax_phase.get_ylim()

                    if pm != float('inf') and Wcp != float('nan'):
                        if dB:
                            ax_mag.semilogx([Wcp, Wcp], [0.,-1e5],color='k', linestyle=':')
                        else:
                            ax_mag.loglog([Wcp,Wcp], [1.,1e-8],color='k',linestyle=':')

                        if deg:
                            ax_phase.semilogx([Wcp, Wcp], [1e5, phase_limit+pm],color='k', linestyle=':')
                            ax_phase.semilogx([Wcp, Wcp], [phase_limit + pm, phase_limit],color='k')
                        else:
                            ax_phase.semilogx([Wcp, Wcp], [1e5, math.radians(phase_limit)+math.radians(pm)],color='k', linestyle=':')
                            ax_phase.semilogx([Wcp, Wcp], [math.radians(phase_limit) +math.radians(pm), math.radians(phase_limit)],color='k')

                    if gm != float('inf') and Wcg != float('nan'):
                        if dB:
                            ax_mag.semilogx([Wcg, Wcg], [-20.*np.log10(gm), -1e5],color='k', linestyle=':')
                            ax_mag.semilogx([Wcg, Wcg], [0,-20*np.log10(gm)],color='k')
                        else:
                            ax_mag.loglog([Wcg, Wcg], [1./gm,1e-8],color='k', linestyle=':')
                            ax_mag.loglog([Wcg, Wcg], [1.,1./gm],color='k')

                        if deg:
                            ax_phase.semilogx([Wcg, Wcg], [1e-8, phase_limit],color='k', linestyle=':')
                        else:
                            ax_phase.semilogx([Wcg, Wcg], [1e-8, math.radians(phase_limit)],color='k', linestyle=':')

                    ax_mag.set_ylim(mag_ylim)
                    ax_phase.set_ylim(phase_ylim)
                    plt.suptitle('Gm = %.2f %s(at %.2f rad/s), Pm = %.2f %s (at %.2f rad/s)'%(20*np.log10(gm) if dB else gm,'dB ' if dB else '\b',Wcg,pm if deg else math.radians(pm),'deg' if deg else 'rad',Wcp))

                if nyquistfrq_plot:
                    ax_phase.axvline(nyquistfrq_plot, color=pltline[0].get_color())

                # Add a grid to the plot + labeling
                ax_phase.set_ylabel("Phase (deg)" if deg else "Phase (rad)")

                def genZeroCenteredSeries(val_min, val_max, period):
                    v1 = np.ceil(val_min / period - 0.2)
                    v2 = np.floor(val_max / period + 0.2)
                    return np.arange(v1, v2 + 1) * period
                if deg:
                    ylim = ax_phase.get_ylim()
                    ax_phase.set_yticks(genZeroCenteredSeries(ylim[0], ylim[1], 45.))
                    ax_phase.set_yticks(genZeroCenteredSeries(ylim[0], ylim[1], 15.), minor=True)
                else:
                    ylim = ax_phase.get_ylim()
                    ax_phase.set_yticks(genZeroCenteredSeries(ylim[0], ylim[1], math.pi / 4.))
                    ax_phase.set_yticks(genZeroCenteredSeries(ylim[0], ylim[1], math.pi / 12.), minor=True)
                ax_phase.grid(False if margins else True, which='both')
                # ax_mag.grid(which='minor', alpha=0.3)
                # ax_mag.grid(which='major', alpha=0.9)
                # ax_phase.grid(which='minor', alpha=0.3)
                # ax_phase.grid(which='major', alpha=0.9)

                # Label the frequency axis
                ax_phase.set_xlabel("Frequency (Hz)" if Hz else "Frequency (rad/sec)")

    if len(syslist) == 1:
        return mags[0], phases[0], omegas[0]
    else:
        return mags, phases, omegas

# Nyquist plot
def nyquist_plot(syslist, omega=None, Plot=True, color='b',
                 labelFreq=0, *args, **kwargs):
    """
    Nyquist plot for a system

    Plots a Nyquist plot for the system over a (optional) frequency range.

    Parameters
    ----------
    syslist : list of LTI
        List of linear input/output systems (single system is OK)
    omega : freq_range
        Range of frequencies (list or bounds) in rad/sec
    Plot : boolean
        If True, plot magnitude
    labelFreq : int
        Label every nth frequency on the plot
    \*args, \**kwargs:
        Additional options to matplotlib (color, linestyle, etc)

    Returns
    -------
    real : array
        real part of the frequency response array
    imag : array
        imaginary part of the frequency response array
    freq : array
        frequencies

    Examples
    --------
    >>> sys = ss("1. -2; 3. -4", "5.; 7", "6. 8", "9.")
    >>> real, imag, freq = nyquist_plot(sys)

    """
    # If argument was a singleton, turn it into a list
    if (not getattr(syslist, '__iter__', False)):
        syslist = (syslist,)

    # Select a default range if none is provided
    if omega is None:
        omega = default_frequency_range(syslist)

    # Interpolate between wmin and wmax if a tuple or list are provided
    elif (isinstance(omega, list) | isinstance(omega, tuple)):
        # Only accept tuple or list of length 2
        if (len(omega) != 2):
            raise ValueError("Supported frequency arguments are (wmin,wmax) tuple or list, or frequency vector. ")
        omega = np.logspace(np.log10(omega[0]), np.log10(omega[1]),
                            num=50, endpoint=True, base=10.0)
    for sys in syslist:
        if (sys.inputs > 1 or sys.outputs > 1):
            # TODO: Add MIMO nyquist plots.
            raise NotImplementedError("Nyquist is currently only implemented for SISO systems.")
        else:
            # Get the magnitude and phase of the system
            mag_tmp, phase_tmp, omega = sys.freqresp(omega)
            mag = np.squeeze(mag_tmp)
            phase = np.squeeze(phase_tmp)

            # Compute the primary curve
            x = sp.multiply(mag, sp.cos(phase));
            y = sp.multiply(mag, sp.sin(phase));

            if (Plot):
                # Plot the primary curve and mirror image
                plt.plot(x, y, '-', color=color, *args, **kwargs);
                plt.plot(x, -y, '--', color=color, *args, **kwargs);
                # Mark the -1 point
                plt.plot([-1], [0], 'r+')

            # Label the frequencies of the points
            if (labelFreq):
                ind = slice(None, None, labelFreq)
                for xpt, ypt, omegapt in zip(x[ind], y[ind], omega[ind]):
                    # Convert to Hz
                    f = omegapt / (2 * sp.pi)

                    # Factor out multiples of 1000 and limit the
                    # result to the range [-8, 8].
                    pow1000 = max(min(get_pow1000(f), 8), -8)

                    # Get the SI prefix.
                    prefix = gen_prefix(pow1000)

                    # Apply the text. (Use a space before the text to
                    # prevent overlap with the data.)
                    #
                    # np.round() is used because 0.99... appears
                    # instead of 1.0, and this would otherwise be
                    # truncated to 0.
                    plt.text(xpt, ypt,
                             ' ' + str(int(np.round(f / 1000 ** pow1000, 0))) +
                             ' ' + prefix + 'Hz')
        return x, y, omega

# Gang of Four
#! TODO: think about how (and whether) to handle lists of systems
def gangof4_plot(P, C, omega=None):
    """Plot the "Gang of 4" transfer functions for a system

    Generates a 2x2 plot showing the "Gang of 4" sensitivity functions
    [T, PS; CS, S]

    Parameters
    ----------
    P, C : LTI
        Linear input/output systems (process and control)
    omega : array
        Range of frequencies (list or bounds) in rad/sec

    Returns
    -------
    None
    """
    if (P.inputs > 1 or P.outputs > 1 or C.inputs > 1 or C.outputs > 1):
        # TODO: Add MIMO go4 plots.
        raise NotImplementedError("Gang of four is currently only implemented for SISO systems.")
    else:

        # Select a default range if none is provided
        #! TODO: This needs to be made more intelligent
        if omega is None:
            omega = default_frequency_range((P, C))

        # Compute the senstivity functions
        L = P * C;
        S = feedback(1, L);
        T = L * S;
        
        # Set up the axes with labels so that multiple calls to
        # gangof4_plot will superimpose the data.  See details in bode_plot.
        plot_axes = {'t' : None, 's' : None, 'ps' : None, 'cs' : None}
        for ax in plt.gcf().axes:
            label = ax.get_label()
            if label.startswith('control-gangof4-'):
                key = label[len('control-gangof4-'):]
                if key not in plot_axes:
                    raise RuntimeError("unknown gangof4 axis type '{}'".format(label))
                plot_axes[key] = ax

        # if any of the axes are missing, start from scratch
        if any((ax is None for ax in plot_axes.values())):
            plt.clf()
            plot_axes = {'t' : plt.subplot(221,label='control-gangof4-t'),
                         'ps' : plt.subplot(222,label='control-gangof4-ps'),
                         'cs' : plt.subplot(223,label='control-gangof4-cs'),
                         's' : plt.subplot(224,label='control-gangof4-s')}

        #
        # Plot the four sensitivity functions
        #

        #! TODO: Need to add in the mag = 1 lines
        mag_tmp, phase_tmp, omega = T.freqresp(omega);
        mag = np.squeeze(mag_tmp)
        phase = np.squeeze(phase_tmp)
        plot_axes['t'].loglog(omega, mag);

        mag_tmp, phase_tmp, omega = (P * S).freqresp(omega);
        mag = np.squeeze(mag_tmp)
        phase = np.squeeze(phase_tmp)
        plot_axes['ps'].loglog(omega, mag);

        mag_tmp, phase_tmp, omega = (C * S).freqresp(omega);
        mag = np.squeeze(mag_tmp)
        phase = np.squeeze(phase_tmp)
        plot_axes['cs'].loglog(omega, mag);

        mag_tmp, phase_tmp, omega = S.freqresp(omega);
        mag = np.squeeze(mag_tmp)
        phase = np.squeeze(phase_tmp)
        plot_axes['s'].loglog(omega, mag);

#
# Utility functions
#
# This section of the code contains some utility functions for
# generating frequency domain plots
#

# Compute reasonable defaults for axes
def default_frequency_range(syslist, Hz=None, number_of_samples=None, feature_periphery_decade=None):
    """Compute a reasonable default frequency range for frequency
    domain plots.

    Finds a reasonable default frequency range by examining the features
    (poles and zeros) of the systems in syslist.

    Parameters
    ----------
    syslist : list of LTI
        List of linear input/output systems (single system is OK)
    Hz: boolean
        If True, the limits (first and last value) of the frequencies
        are set to full decades in Hz so it fits plotting with logarithmic
        scale in Hz otherwise in rad/s. Omega is always returned in rad/sec.
    number_of_samples: int
        Number of samples to generate
    feature_periphery_decade: float
        Defines how many decades shall be included in the frequency range on
        both sides of features (poles, zeros).
        Example: If there is a feature, e.g. a pole, at 1Hz and feature_periphery_decade=1.
        then the range of frequencies shall span 0.1 .. 10 Hz.
        The default value is read from config.bode_feature_periphery_decade.

    Returns
    -------
    omega : array
        Range of frequencies in rad/sec

    Examples
    --------
    >>> from matlab import ss
    >>> sys = ss("1. -2; 3. -4", "5.; 7", "6. 8", "9.")
    >>> omega = default_frequency_range(sys)
    """
    # This code looks at the poles and zeros of all of the systems that
    # we are plotting and sets the frequency range to be one decade above
    # and below the min and max feature frequencies, rounded to the nearest
    # integer.  It excludes poles and zeros at the origin.  If no features
    # are found, it turns logspace(-1, 1)

    # Set default values for options
    from . import config
    if (number_of_samples is None):
        number_of_samples = config.bode_number_of_samples
    if (feature_periphery_decade is None):
        feature_periphery_decade = config.bode_feature_periphery_decade

    # Find the list of all poles and zeros in the systems
    features = np.array(())
    freq_interesting = []

    # detect if single sys passed by checking if it is sequence-like
    if (not getattr(syslist, '__iter__', False)):
        syslist = (syslist,)

    for sys in syslist:
        try:
            # Add new features to the list
            if sys.isctime():
                features_ = np.concatenate((np.abs(sys.pole()),
                                           np.abs(sys.zero())))
                # Get rid of poles and zeros at the origin
                features_ = features_[features_ != 0.0];
                features = np.concatenate((features, features_))
            elif sys.isdtime(strict=True):
                fn = math.pi * 1. / sys.dt
                # TODO: What distance to the Nyquist frequency is appropriate?
                freq_interesting.append(fn * 0.9)

                features_ = np.concatenate((sys.pole(),
                                           sys.zero()))
                # Get rid of poles and zeros
                # * at the origin and real <= 0 & imag==0: log!
                # * at 1.: would result in omega=0. (logaritmic plot!)
                features_ = features_[(features_.imag != 0.0) | (features_.real > 0.)]
                features_ = features_[np.bitwise_not((features_.imag == 0.0) & (np.abs(features_.real - 1.0) < 1.e-10))]
                # TODO: improve
                features__ = np.abs(np.log(features_) / (1.j * sys.dt))
                features = np.concatenate((features, features__))
            else:
                # TODO
                raise NotImplementedError('type of system in not implemented now')
        except:
            pass


    # Make sure there is at least one point in the range
    if (features.shape[0] == 0):
        features = np.array([1.]);

    if Hz:
        features /= 2.*math.pi
        features = np.log10(features)
        lsp_min = np.floor(np.min(features) - feature_periphery_decade)
        lsp_max = np.ceil(np.max(features) + feature_periphery_decade)
        lsp_min += np.log10(2.*math.pi)
        lsp_max += np.log10(2.*math.pi)
    else:
        features = np.log10(features)
        lsp_min = np.floor(np.min(features) - feature_periphery_decade)
        lsp_max = np.ceil(np.max(features) + feature_periphery_decade)
    if freq_interesting:
        lsp_min = min(lsp_min, np.log10(min(freq_interesting)))
        lsp_max = max(lsp_max, np.log10(max(freq_interesting)))

    #! TODO: Add a check in discrete case to make sure we don't get aliasing (Attention: there is a list of system but only one omega vector)

    # Set the range to be an order of magnitude beyond any features
    if number_of_samples:
        omega = sp.logspace(lsp_min, lsp_max, num=number_of_samples, endpoint=True)
    else:
        omega = sp.logspace(lsp_min, lsp_max, endpoint=True)
    return omega

#
# KLD 5/23/11: Two functions to create nice looking labels
#
def get_pow1000(num):
    '''Determine the exponent for which the significand of a number is within the
    range [1, 1000).
    '''
    # Based on algorithm from http://www.mail-archive.com/matplotlib-users@lists.sourceforge.net/msg14433.html, accessed 2010/11/7
    # by Jason Heeris 2009/11/18
    from decimal import Decimal
    from math import floor
    dnum = Decimal(str(num))
    if dnum == 0:
        return 0
    elif dnum < 0:
        dnum = -dnum
    return int(floor(dnum.log10() / 3))

def gen_prefix(pow1000):
    '''Return the SI prefix for a power of 1000.
    '''
    # Prefixes according to Table 5 of [BIPM 2006] (excluding hecto,
    # deca, deci, and centi).
    if pow1000 < -8 or pow1000 > 8:
        raise ValueError("Value is out of the range covered by the SI prefixes.")
    return ['Y',  # yotta (10^24)
            'Z',  # zetta (10^21)
            'E',  # exa (10^18)
            'P',  # peta (10^15)
            'T',  # tera (10^12)
            'G',  # giga (10^9)
            'M',  # mega (10^6)
            'k',  # kilo (10^3)
            '',  # (10^0)
            'm',  # milli (10^-3)
            r'$\mu$',  # micro (10^-6)
            'n',  # nano (10^-9)
            'p',  # pico (10^-12)
            'f',  # femto (10^-15)
            'a',  # atto (10^-18)
            'z',  # zepto (10^-21)
            'y'][8 - pow1000]  # yocto (10^-24)

# Function aliases
bode = bode_plot
nyquist = nyquist_plot
gangof4 = gangof4_plot<|MERGE_RESOLUTION|>--- conflicted
+++ resolved
@@ -61,14 +61,9 @@
 
 # Bode plot
 def bode_plot(syslist, omega=None, dB=None, Hz=None, deg=None,
-<<<<<<< HEAD
         Plot=True, omega_limits=None, omega_num=None,margins=None, *args, **kwargs):
-    """Bode plot for a system
-=======
-        Plot=True, omega_limits=None, omega_num=None, *args, **kwargs):
     """
     Bode plot for a system
->>>>>>> a007fccb
 
     Plots a Bode plot for the system over a (optional) frequency range.
 
@@ -91,13 +86,9 @@
         If Hz=True the limits are in Hz otherwise in rad/s.
     omega_num: int
         number of samples
-<<<<<<< HEAD
     margins : boolean
         if True, plot gain and phase margin
-    *args, **kwargs:
-=======
     \*args, \**kwargs:
->>>>>>> a007fccb
         Additional options to matplotlib (color, linestyle, etc)
 
     Returns
