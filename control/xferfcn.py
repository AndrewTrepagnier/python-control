# xferfcn.py - transfer function class and related functions
#
# Original author: Richard M. Murray
# Creation date: 24 May 2009
# Pre-2014 revisions: Kevin K. Chen, Dec 2010
# Use `git shortlog -n -s xferfcn.py` for full list of contributors

"""Transfer function representation and functions.

This module contains the TransferFunction class and also functions that
operate on transfer functions.  This is the primary representation for the
python-control library.

"""

import sys
from collections.abc import Iterable
from copy import deepcopy
from itertools import chain, product
from re import sub
from warnings import warn

import numpy as np
import scipy as sp
from numpy import angle, array, delete, empty, exp, finfo, float64, ndarray, \
    nonzero, ones, pi, poly, polyadd, polymul, polyval, real, roots, sqrt, \
    squeeze, where, zeros
from scipy.signal import TransferFunction as signalTransferFunction
from scipy.signal import cont2discrete, tf2zpk, zpk2tf

from . import config
from . import bdalg
from .exception import ControlMIMONotImplemented
from .frdata import FrequencyResponseData
from .iosys import InputOutputSystem, NamedSignal, _process_iosys_keywords, \
    _process_subsys_index, common_timebase, isdtime
from .lti import LTI, _process_frequency_response

__all__ = ['TransferFunction', 'tf', 'zpk', 'ss2tf', 'tfdata']


# Define module default parameter values
_xferfcn_defaults = {
    'xferfcn.display_format': 'poly',
    'xferfcn.floating_point_format': '.4g'
}


class TransferFunction(LTI):
    """TransferFunction(num, den[, dt])

    A class for representing transfer functions.

    The TransferFunction class is used to represent systems in transfer
    function form.  Transfer functions are usually created with the
    :func:`~control.tf` factory function.

    Parameters
    ----------
    num : 2D list of coefficient arrays
        Polynomial coefficients of the numerator.
    den : 2D list of coefficient arrays
        Polynomial coefficients of the denominator.
    dt : None, True or float, optional
        System timebase. 0 (default) indicates continuous time, `True`
        indicates discrete time with unspecified sampling time, positive
        number is discrete time with specified sampling time, None indicates
        unspecified timebase (either continuous or discrete time).

    Attributes
    ----------
    ninputs, noutputs : int
        Number of input and output signals.
    shape : tuple
        2-tuple of I/O system dimension, (noutputs, ninputs).
    input_labels, output_labels : list of str
        Names for the input and output signals.
    name : string, optional
        System name.
    num_array, den_array : 2D array of lists of float
        Numerator and denominator polynomial coefficients as 2D array
        of 1D array objects (of varying length).
    num_list, den_list : 2D list of 1D array
        Numerator and denominator polynomial coefficients as 2D lists
        of 1D array objects (of varying length)
    display_format : None, 'poly' or 'zpk'
        Display format used in printing the TransferFunction object.
        Default behavior is polynomial display and can be changed by
        changing config.defaults['xferfcn.display_format'].
    s : TransferFunction
        Represents the continuous time differential operator.
    z : TransferFunction
        Represents the discrete time delay operator.

    Notes
    -----
    The numerator and denominator polynomials are stored as 2D ndarrays
    with each element containing a 1D ndarray of coefficients.  These data
    structures can be retrieved using ``num_array`` and ``den_array``.  For
    example,

    >>> sys.num_array[2, 5]         # doctest: +SKIP

    gives the numerator of the transfer function from the 6th input to the
    3rd output. (Note: a single 3D ndarray structure cannot be used because
    the numerators and denominators can have different numbers of
    coefficients in each entry.)

    The attributes ``num_list`` and ``den_list`` are properties that return
    2D nested lists containing MIMO numerator and denominator coefficients.
    For example,

    >>> sys.num_list[2][5]          # doctest: +SKIP

    For legacy purposes, this list-based representation can also be
    obtained using ``num`` and ``den``.

    A discrete time transfer function is created by specifying a nonzero
    'timebase' dt when the system is constructed:

    * dt = 0: continuous time system (default)
    * dt > 0: discrete time system with sampling period 'dt'
    * dt = True: discrete time with unspecified sampling period
    * dt = None: no timebase specified

    Systems must have compatible timebases in order to be combined. A discrete
    time system with unspecified sampling time (`dt = True`) can be combined
    with a system having a specified sampling time; the result will be a
    discrete time system with the sample time of the latter system. Similarly,
    a system with timebase `None` can be combined with a system having any
    timebase; the result will have the timebase of the latter system.
    The default value of dt can be changed by changing the value of
    ``control.config.defaults['control.default_dt']``.

    A transfer function is callable and returns the value of the transfer
    function evaluated at a point in the complex plane.  See
    :meth:`~control.TransferFunction.__call__` for a more detailed description.

    Subsystems corresponding to selected input/output pairs can be
    created by indexing the transfer function::

        subsys = sys[output_spec, input_spec]

    The input and output specifications can be single integers, lists of
    integers, or slices.  In addition, the strings representing the names
    of the signals can be used and will be replaced with the equivalent
    signal offsets.

    The TransferFunction class defines two constants ``s`` and ``z`` that
    represent the differentiation and delay operators in continuous and
    discrete time.  These can be used to create variables that allow algebraic
    creation of transfer functions.  For example,

    >>> s = ct.TransferFunction.s
    >>> G = (s + 1)/(s**2 + 2*s + 1)

    """
    def __init__(self, *args, **kwargs):
        """TransferFunction(num, den[, dt])

        Construct a transfer function.

        The default constructor is TransferFunction(num, den), where num and
        den are 2D arrays of arrays containing polynomial coefficients.
        To create a discrete time transfer funtion, use TransferFunction(num,
        den, dt) where 'dt' is the sampling time (or True for unspecified
        sampling time).  To call the copy constructor, call
        TransferFunction(sys), where sys is a TransferFunction object
        (continuous or discrete).

        See :class:`TransferFunction` and :func:`tf` for more information.

        """
        #
        # Process positional arguments
        #

        if len(args) == 2:
            # The user provided a numerator and a denominator.
            num, den = args

        elif len(args) == 3:
            # Discrete time transfer function
            num, den, dt = args
            if 'dt' in kwargs:
                warn("received multiple dt arguments, "
                     "using positional arg dt = %s" % dt)
            kwargs['dt'] = dt
            args = args[:-1]

        elif len(args) == 1:
            # Use the copy constructor.
            if not isinstance(args[0], TransferFunction):
                raise TypeError("The one-argument constructor can only take \
                        in a TransferFunction object.  Received %s."
                                % type(args[0]))
            num = args[0].num
            den = args[0].den

        else:
            raise TypeError("Needs 1, 2 or 3 arguments; received %i."
                             % len(args))

        num = _clean_part(num, "numerator")
        den = _clean_part(den, "denominator")

        #
        # Process keyword arguments
        #
        # During module init, TransferFunction.s and TransferFunction.z
        # get initialized when defaults are not fully initialized yet.
        # Use 'poly' in these cases.

        self.display_format = kwargs.pop('display_format', None)
        if self.display_format not in (None, 'poly', 'zpk'):
            raise ValueError("display_format must be 'poly' or 'zpk',"
                             " got '%s'" % self.display_format)

        # Determine if the transfer function is static (needed for dt)
        static = True
        for arr in [num, den]:
            for poly in np.nditer(arr, flags=['refs_ok']):
                if poly.item().size > 1:
                    static = False
                    break
            if not static:
                break

        defaults = args[0] if len(args) == 1 else \
            {'inputs': num.shape[1], 'outputs': num.shape[0]}

        name, inputs, outputs, states, dt = _process_iosys_keywords(
                kwargs, defaults, static=static)
        if states:
            raise TypeError(
                "states keyword not allowed for transfer functions")

        # Initialize LTI (InputOutputSystem) object
        super().__init__(
            name=name, inputs=inputs, outputs=outputs, dt=dt, **kwargs)

        #
        # Check to make sure everything is consistent
        #
        # Make sure numerator and denominator matrices have consistent sizes
        if self.ninputs != den.shape[1]:
            raise ValueError(
                "The numerator has %i input(s), but the denominator has "
                "%i input(s)." % (self.ninputs, den.shape[1]))
        if self.noutputs != den.shape[0]:
            raise ValueError(
                "The numerator has %i output(s), but the denominator has "
                "%i output(s)." % (self.noutputs, den.shape[0]))

        # Additional checks/updates on structure of the transfer function
        for i in range(self.noutputs):
            # Check for zeros in numerator or denominator
            # TODO: Right now these checks are only done during construction.
            # It might be worthwhile to think of a way to perform checks if the
            # user modifies the transfer function after construction.
            for j in range(self.ninputs):
                # Check that we don't have any zero denominators.
                zeroden = True
                for k in den[i, j]:
                    if np.any(k):
                        zeroden = False
                        break
                if zeroden:
                    raise ValueError(
                        "Input %i, output %i has a zero denominator."
                        % (j + 1, i + 1))

                # If we have zero numerators, set the denominator to 1.
                zeronum = True
                for k in num[i, j]:
                    if np.any(k):
                        zeronum = False
                        break
                if zeronum:
                    den[i][j] = ones(1)

        # Store the numerator and denominator
        self.num_array = num
        self.den_array = den

        #
        # Final processing
        #
        # Truncate leading zeros
        self._truncatecoeff()

    #
    # Class attributes
    #
    # These attributes are defined as class attributes so that they are
    # documented properly.  They are "overwritten" in __init__.
    #

    #: Number of system inputs.
    #:
    #: :meta hide-value:
    ninputs = 1

    #: Number of system outputs.
    #:
    #: :meta hide-value:
    noutputs = 1

    # Numerator and denominator as lists of lists of lists
    @property
    def num_list(self):
        """Numerator polynomial (as 2D nested list of 1D arrays)."""
        return self.num_array.tolist()

    @property
    def den_list(self):
        """Denominator polynomial (as 2D nested lists of 1D arrays)."""
        return self.den_array.tolist()

    # Legacy versions (TODO: add DeprecationWarning in a later release?)
    num, den = num_list, den_list

    def __call__(self, x, squeeze=None, warn_infinite=True):

        """Evaluate system's transfer function at complex frequencies.

        Returns the complex frequency response `sys(x)` where `x` is `s` for
        continuous-time systems and `z` for discrete-time systems.

        In general the system may be multiple input, multiple output
        (MIMO), where `m = self.ninputs` number of inputs and `p =
        self.noutputs` number of outputs.

        To evaluate at a frequency omega in radians per second, enter
        ``x = omega * 1j``, for continuous-time systems, or
        ``x = exp(1j * omega * dt)`` for discrete-time systems. Or use
        :meth:`TransferFunction.frequency_response`.

        Parameters
        ----------
        x : complex or complex 1D array_like
            Complex frequencies
        squeeze : bool, optional
            If squeeze=True, remove single-dimensional entries from the shape
            of the output even if the system is not SISO. If squeeze=False,
            keep all indices (output, input and, if omega is array_like,
            frequency) even if the system is SISO. The default value can be
            set using config.defaults['control.squeeze_frequency_response'].
            If True and the system is single-input single-output (SISO),
            return a 1D array rather than a 3D array.  Default value (True)
            set by config.defaults['control.squeeze_frequency_response'].
        warn_infinite : bool, optional
            If set to `False`, turn off divide by zero warning.

        Returns
        -------
        fresp : complex ndarray
            The frequency response of the system.  If the system is SISO and
            squeeze is not True, the shape of the array matches the shape of
            omega.  If the system is not SISO or squeeze is False, the first
            two dimensions of the array are indices for the output and input
            and the remaining dimensions match omega.  If ``squeeze`` is True
            then single-dimensional axes are removed.

        """
        out = self.horner(x, warn_infinite=warn_infinite)
        return _process_frequency_response(self, x, out, squeeze=squeeze)

    def horner(self, x, warn_infinite=True):
        """Evaluate system's transfer function at complex frequency
        using Horner's method.

        Evaluates `sys(x)` where `x` is `s` for continuous-time systems and `z`
        for discrete-time systems.

        Expects inputs and outputs to be formatted correctly. Use ``sys(x)``
        for a more user-friendly interface.

        Parameters
        ----------
        x : complex array_like or complex scalar
            Complex frequencies

        Returns
        -------
        output : (self.noutputs, self.ninputs, len(x)) complex ndarray
            Frequency response

        """
        # Make sure the argument is a 1D array of complex numbers
        x_arr = np.atleast_1d(x).astype(complex, copy=False)

        # Make sure that we are operating on a simple list
        if len(x_arr.shape) > 1:
            raise ValueError("input list must be 1D")

        # Initialize the output matrix in the proper shape
        out = empty((self.noutputs, self.ninputs, len(x_arr)), dtype=complex)

        # Set up error processing based on warn_infinite flag
        with np.errstate(all='warn' if warn_infinite else 'ignore'):
            for i in range(self.noutputs):
                for j in range(self.ninputs):
                    out[i][j] = (polyval(self.num_array[i, j], x_arr) /
                                 polyval(self.den_array[i, j], x_arr))
        return out

    def _truncatecoeff(self):
        """Remove extraneous zero coefficients from num and den.

        Check every element of the numerator and denominator matrices, and
        truncate leading zeros.  For instance, running self._truncatecoeff()
        will reduce self.num = [[[0, 0, 1, 2]]] to [[[1, 2]]].

        """

        # Beware: this is a shallow copy.  This should be okay.
        data = [self.num_array, self.den_array]
        for p in range(len(data)):
            for i in range(self.noutputs):
                for j in range(self.ninputs):
                    # Find the first nontrivial coefficient.
                    nonzero = None
                    for k in range(data[p][i, j].size):
                        if data[p][i, j][k]:
                            nonzero = k
                            break

                    if nonzero is None:
                        # The array is all zeros.
                        data[p][i][j] = zeros(1)
                    else:
                        # Truncate the trivial coefficients.
                        data[p][i][j] = data[p][i][j][nonzero:]
        [self.num_array, self.den_array] = data

    def __str__(self, var=None):
        """String representation of the transfer function.

        Based on the display_format property, the output will be formatted as
        either polynomials or in zpk form.
        """
        display_format = config.defaults['xferfcn.display_format'] if \
            self.display_format is None else self.display_format
        mimo = not self.issiso()
        if var is None:
            var = 's' if self.isctime() else 'z'
        outstr = f"{InputOutputSystem.__str__(self)}"

        for ni in range(self.ninputs):
            for no in range(self.noutputs):
                outstr += "\n"
                if mimo:
                    outstr += "\nInput %i to output %i:\n" % (ni + 1, no + 1)

                # Convert the numerator and denominator polynomials to strings.
                if display_format == 'poly':
                    numstr = _tf_polynomial_to_string(
                        self.num_array[no, ni], var=var)
                    denstr = _tf_polynomial_to_string(
                        self.den_array[no, ni], var=var)
                elif display_format == 'zpk':
                    num = self.num_array[no, ni]
                    if num.size == 1 and num.item() == 0:
                        # Catch a special case that SciPy doesn't handle
                        z, p, k = tf2zpk([1.], self.den_array[no, ni])
                        k = 0
                    else:
                        z, p, k = tf2zpk(
                            self.num[no][ni], self.den_array[no, ni])
                    numstr = _tf_factorized_polynomial_to_string(
                        z, gain=k, var=var)
                    denstr = _tf_factorized_polynomial_to_string(p, var=var)

                # Figure out the length of the separating line
                dashcount = max(len(numstr), len(denstr))
                dashes = '-' * dashcount

                # Center the numerator or denominator
                if len(numstr) < dashcount:
                    numstr = ' ' * ((dashcount - len(numstr)) // 2) + numstr
                if len(denstr) < dashcount:
                    denstr = ' ' * ((dashcount - len(denstr)) // 2) + denstr

                outstr += "\n  " + numstr + "\n  " + dashes + "\n  " + denstr

        return outstr

    def _repr_eval_(self):
        # Loadable format
        if self.issiso():
            out = "TransferFunction(\n{num},\n{den}".format(
                num=self.num_array[0, 0].__repr__(),
                den=self.den_array[0, 0].__repr__())
        else:
            out = "TransferFunction(\n["
            for entry in [self.num_array, self.den_array]:
                for i in range(self.noutputs):
                    out += "[" if i == 0 else "\n ["
                    linelen = 0
                    for j in range(self.ninputs):
                        out += ", " if j != 0 else ""
                        numstr = np.array_repr(entry[i, j])
                        if linelen + len(numstr) > 72:
                            out += "\n  "
                            linelen = 0
                        out += numstr
                        linelen += len(numstr)
                    out += "]," if i < self.noutputs - 1 else "]"
                out += "],\n[" if entry is self.num_array else "]"

        out += super()._dt_repr(separator=",\n", space="")
        if len(labels := self._label_repr()) > 0:
            out += ",\n" + labels

        out += ")"
        return out

    def _repr_html_(self, var=None):
        """HTML/LaTeX representation of xferfcn, for Jupyter notebook."""
        display_format = config.defaults['xferfcn.display_format'] if \
            self.display_format is None else self.display_format
        mimo = not self.issiso()
        if var is None:
            var = 's' if self.isctime() else 'z'
        out = [super()._repr_info_(html=True), '\n$$']

        if mimo:
            out.append(r"\begin{bmatrix}")

        for no in range(self.noutputs):
            for ni in range(self.ninputs):
                # Convert the numerator and denominator polynomials to strings.
                if display_format == 'poly':
                    numstr = _tf_polynomial_to_string(
                        self.num_array[no, ni], var=var)
                    denstr = _tf_polynomial_to_string(
                        self.den_array[no, ni], var=var)
                elif display_format == 'zpk':
                    z, p, k = tf2zpk(
                        self.num_array[no, ni], self.den_array[no, ni])
                    numstr = _tf_factorized_polynomial_to_string(
                        z, gain=k, var=var)
                    denstr = _tf_factorized_polynomial_to_string(p, var=var)

                numstr = _tf_string_to_latex(numstr, var=var)
                denstr = _tf_string_to_latex(denstr, var=var)

                out += [r"\dfrac{", numstr, "}{", denstr, "}"]

                if mimo and ni < self.ninputs - 1:
                    out.append("&")

            if mimo:
                out.append(r"\\")

        if mimo:
            out.append(r" \end{bmatrix}")

        out.append("$$")

        return ''.join(out)

    def __neg__(self):
        """Negate a transfer function."""
        num = deepcopy(self.num_array)
        for i in range(self.noutputs):
            for j in range(self.ninputs):
                num[i, j] *= -1
        return TransferFunction(num, self.den, self.dt)

    def __add__(self, other):
        """Add two LTI objects (parallel connection)."""
        from .statesp import StateSpace

        # Convert the second argument to a transfer function.
        if isinstance(other, StateSpace):
            other = _convert_to_transfer_function(other)
        elif isinstance(other, (int, float, complex, np.number, np.ndarray)):
            other = _convert_to_transfer_function(other, inputs=self.ninputs,
                                                  outputs=self.noutputs)

        if not isinstance(other, TransferFunction):
            return NotImplemented

        # Promote SISO object to compatible dimension
        if self.issiso() and not other.issiso():
            self = np.ones((other.noutputs, other.ninputs)) * self
        elif not self.issiso() and other.issiso():
            other = np.ones((self.noutputs, self.ninputs)) * other

        # Check that the input-output sizes are consistent.
        if self.ninputs != other.ninputs:
            raise ValueError(
                "The first summand has %i input(s), but the second has %i."
                % (self.ninputs, other.ninputs))
        if self.noutputs != other.noutputs:
            raise ValueError(
                "The first summand has %i output(s), but the second has %i."
                % (self.noutputs, other.noutputs))

        dt = common_timebase(self.dt, other.dt)

        # Preallocate the numerator and denominator of the sum.
        num = _create_poly_array((self.noutputs, self.ninputs))
        den = _create_poly_array((self.noutputs, self.ninputs))

        for i in range(self.noutputs):
            for j in range(self.ninputs):
                num[i, j], den[i, j] = _add_siso(
                    self.num_array[i, j], self.den_array[i, j],
                    other.num_array[i, j], other.den_array[i, j])

        return TransferFunction(num, den, dt)

    def __radd__(self, other):
        """Right add two LTI objects (parallel connection)."""
        return self + other

    def __sub__(self, other):
        """Subtract two LTI objects."""
        return self + (-other)

    def __rsub__(self, other):
        """Right subtract two LTI objects."""
        return other + (-self)

    def __mul__(self, other):
        """Multiply two LTI objects (serial connection)."""
        from .statesp import StateSpace

        # Convert the second argument to a transfer function.
        if isinstance(other, (StateSpace, np.ndarray)):
            other = _convert_to_transfer_function(other)
        elif isinstance(other, (int, float, complex, np.number)):
            # Multiply by a scaled identity matrix (transfer function)
            other = _convert_to_transfer_function(np.eye(self.ninputs) * other)
        if not isinstance(other, TransferFunction):
            return NotImplemented

        # Promote SISO object to compatible dimension
        if self.issiso() and not other.issiso():
            self = bdalg.append(*([self] * other.noutputs))
        elif not self.issiso() and other.issiso():
            other = bdalg.append(*([other] * self.ninputs))

        # Check that the input-output sizes are consistent.
        if self.ninputs != other.noutputs:
            raise ValueError(
                "C = A * B: A has %i column(s) (input(s)), but B has %i "
                "row(s)\n(output(s))." % (self.ninputs, other.noutputs))

        ninputs = other.ninputs
        noutputs = self.noutputs

        dt = common_timebase(self.dt, other.dt)

        # Preallocate the numerator and denominator of the sum.
        num = _create_poly_array((noutputs, ninputs), [0])
        den = _create_poly_array((noutputs, ninputs), [1])

        # Temporary storage for the summands needed to find the (i, j)th
        # element of the product.
        num_summand = [[] for k in range(self.ninputs)]
        den_summand = [[] for k in range(self.ninputs)]

        # Multiply & add.
        for row in range(noutputs):
            for col in range(ninputs):
                for k in range(self.ninputs):
                    num_summand[k] = polymul(
                        self.num_array[row, k], other.num_array[k, col])
                    den_summand[k] = polymul(
                        self.den_array[row, k], other.den_array[k, col])
                    num[row, col], den[row, col] = _add_siso(
                        num[row, col], den[row, col],
                        num_summand[k], den_summand[k])
        return TransferFunction(num, den, dt)

    def __rmul__(self, other):
        """Right multiply two LTI objects (serial connection)."""

        # Convert the second argument to a transfer function.
        if isinstance(other, (int, float, complex, np.number)):
            # Multiply by a scaled identity matrix (transfer function)
            other = _convert_to_transfer_function(np.eye(self.noutputs) * other)
        else:
            other = _convert_to_transfer_function(other)

        # Promote SISO object to compatible dimension
        if self.issiso() and not other.issiso():
            self = bdalg.append(*([self] * other.ninputs))
        elif not self.issiso() and other.issiso():
            other = bdalg.append(*([other] * self.noutputs))

        # Check that the input-output sizes are consistent.
        if other.ninputs != self.noutputs:
            raise ValueError(
                "C = A * B: A has %i column(s) (input(s)), but B has %i "
                "row(s)\n(output(s))." % (other.ninputs, self.noutputs))

        ninputs = self.ninputs
        noutputs = other.noutputs

        dt = common_timebase(self.dt, other.dt)

        # Preallocate the numerator and denominator of the sum.
        num = _create_poly_array((noutputs, ninputs), [0])
        den = _create_poly_array((noutputs, ninputs), [1])

        # Temporary storage for the summands needed to find the
        # (i, j)th element
        # of the product.
        num_summand = [[] for k in range(other.ninputs)]
        den_summand = [[] for k in range(other.ninputs)]

        for i in range(noutputs):  # Iterate through rows of product.
            for j in range(ninputs):  # Iterate through columns of product.
                for k in range(other.ninputs):  # Multiply & add.
                    num_summand[k] = polymul(
                        other.num_array[i, k], self.num_array[k, j])
                    den_summand[k] = polymul(
                        other.den_array[i, k], self.den_array[k, j])
                    num[i][j], den[i][j] = _add_siso(
                        num[i, j], den[i, j],
                        num_summand[k], den_summand[k])

        return TransferFunction(num, den, dt)

    # TODO: Division of MIMO transfer function objects is not written yet.
    def __truediv__(self, other):
        """Divide two LTI objects."""

        if isinstance(other, (int, float, complex, np.number)):
            # Multiply by a scaled identity matrix (transfer function)
            other = _convert_to_transfer_function(np.eye(self.ninputs) * other)
        else:
            other = _convert_to_transfer_function(other)

        # Special case for SISO ``other``
        if not self.issiso() and other.issiso():
            other = bdalg.append(*([other**-1] * self.noutputs))
            return self * other

        if (self.ninputs > 1 or self.noutputs > 1 or
                other.ninputs > 1 or other.noutputs > 1):
            # TransferFunction.__truediv__ is currently implemented only for
            # SISO systems.
            return NotImplemented
        dt = common_timebase(self.dt, other.dt)

        num = polymul(self.num_array[0, 0], other.den_array[0, 0])
        den = polymul(self.den_array[0, 0], other.num_array[0, 0])

        return TransferFunction(num, den, dt)

    # TODO: Division of MIMO transfer function objects is not written yet.
    def __rtruediv__(self, other):
        """Right divide two LTI objects."""
        if isinstance(other, (int, float, complex, np.number)):
            other = _convert_to_transfer_function(
                other, inputs=self.ninputs,
                outputs=self.ninputs)
        else:
            other = _convert_to_transfer_function(other)

        # Special case for SISO ``self``
        if self.issiso() and not other.issiso():
            self = bdalg.append(*([self**-1] * other.ninputs))
            return other * self

        if (self.ninputs > 1 or self.noutputs > 1 or
                other.ninputs > 1 or other.noutputs > 1):
            # TransferFunction.__rtruediv__ is currently implemented only for
            # SISO systems
            return NotImplemented

        return other / self

    def __pow__(self, other):
        if not type(other) == int:
            raise ValueError("Exponent must be an integer")
        if other == 0:
            return TransferFunction([1], [1])  # unity
        if other > 0:
            return self * (self**(other - 1))
        if other < 0:
            return (TransferFunction([1], [1]) / self) * (self**(other + 1))

    def __getitem__(self, key):
        if not isinstance(key, Iterable) or len(key) != 2:
            raise IOError(
                "must provide indices of length 2 for transfer functions")

        # Convert signal names to integer offsets (via NamedSignal object)
        iomap = NamedSignal(
            np.empty((self.noutputs, self.ninputs)),
            self.output_labels, self.input_labels)
        indices = iomap._parse_key(key, level=1)  # ignore index checks
        outdx, outputs = _process_subsys_index(
            indices[0], self.output_labels, slice_to_list=True)
        inpdx, inputs = _process_subsys_index(
            indices[1], self.input_labels, slice_to_list=True)

        # Construct the transfer function for the subsyste
        num = _create_poly_array((len(outputs), len(inputs)))
        den = _create_poly_array(num.shape)
        for row, i in enumerate(outdx):
            for col, j in enumerate(inpdx):
                num[row, col] = self.num_array[i, j]
                den[row, col] = self.den_array[i, j]
                col += 1
            row += 1

        # Create the system name
        sysname = config.defaults['iosys.indexed_system_name_prefix'] + \
            self.name + config.defaults['iosys.indexed_system_name_suffix']

        return TransferFunction(
            num, den, self.dt, inputs=inputs, outputs=outputs, name=sysname)

    def freqresp(self, omega):
        """Evaluate transfer function at complex frequencies.

        .. deprecated::0.9.0
            Method has been given the more pythonic name
            :meth:`TransferFunction.frequency_response`. Or use
            :func:`freqresp` in the MATLAB compatibility module.
        """
        warn("TransferFunction.freqresp(omega) will be removed in a "
             "future release of python-control; use "
             "sys.frequency_response(omega), or freqresp(sys, omega) in the "
             "MATLAB compatibility module instead", FutureWarning)
        return self.frequency_response(omega)

    def poles(self):
        """Compute the poles of a transfer function."""
        _, den, denorder = self._common_den(allow_nonproper=True)
        rts = []
        for d, o in zip(den, denorder):
            rts.extend(roots(d[:o + 1]))
        return np.array(rts).astype(complex)

    def zeros(self):
        """Compute the zeros of a transfer function."""
        if self.ninputs > 1 or self.noutputs > 1:
            raise NotImplementedError(
                "TransferFunction.zeros is currently only implemented "
                "for SISO systems.")
        else:
            # for now, just give zeros of a SISO tf
            return roots(self.num_array[0, 0]).astype(complex)

    def feedback(self, other=1, sign=-1):
        """Feedback interconnection between two LTI objects."""
        other = _convert_to_transfer_function(other)

        if (self.ninputs > 1 or self.noutputs > 1 or
                other.ninputs > 1 or other.noutputs > 1):
            # TODO: MIMO feedback
            raise ControlMIMONotImplemented(
                "TransferFunction.feedback is currently not implemented for "
                "MIMO systems.")
        dt = common_timebase(self.dt, other.dt)

        num1 = self.num_array[0, 0]
        den1 = self.den_array[0, 0]
        num2 = other.num_array[0, 0]
        den2 = other.den_array[0, 0]

        num = polymul(num1, den2)
        den = polyadd(polymul(den2, den1), -sign * polymul(num2, num1))

        return TransferFunction(num, den, dt)

        # For MIMO or SISO systems, the analytic expression is
        #     self / (1 - sign * other * self)
        # But this does not work correctly because the state size will be too
        # large.

    def append(self, other):
        """Append a second model to the present model.

        The second model is converted to a transfer function if necessary,
        inputs and outputs are appended and their order is preserved"""
        other = _convert_to_transfer_function(other)
        common_timebase(self.dt, other.dt)  # Call just to validate ``dt``s

        new_tf = bdalg.combine_tf([
            [self, np.zeros((self.noutputs, other.ninputs))],
            [np.zeros((other.noutputs, self.ninputs)), other],
        ])

        return new_tf

    def minreal(self, tol=None):
        """Remove cancelling pole/zero pairs from a transfer function."""
        # based on octave minreal

        # default accuracy
        from sys import float_info
        sqrt_eps = sqrt(float_info.epsilon)

        # pre-allocate arrays
        num = _create_poly_array((self.noutputs, self.ninputs))
        den = _create_poly_array((self.noutputs, self.ninputs))

        for i in range(self.noutputs):
            for j in range(self.ninputs):

                # split up in zeros, poles and gain
                newzeros = []
                zeros = roots(self.num_array[i, j])
                poles = roots(self.den_array[i, j])
                gain = self.num_array[i, j][0] / self.den_array[i, j][0]

                # check all zeros
                for z in zeros:
                    t = tol or \
                        1000 * max(float_info.epsilon, abs(z) * sqrt_eps)
                    idx = where(abs(z - poles) < t)[0]
                    if len(idx):
                        # cancel this zero against one of the poles
                        poles = delete(poles, idx[0])
                    else:
                        # keep this zero
                        newzeros.append(z)

                # poly([]) returns a scalar, but we always want a 1d array
                num[i, j] = np.atleast_1d(gain * real(poly(newzeros)))
                den[i, j] = np.atleast_1d(real(poly(poles)))

        # end result
        return TransferFunction(num, den, self.dt)

    def returnScipySignalLTI(self, strict=True):
        """Return a 2D array of :class:`scipy.signal.lti` objects.

        For instance,

        >>> out = tfobject.returnScipySignalLTI()               # doctest: +SKIP
        >>> out[3, 5]                                           # doctest: +SKIP

        is a :class:`scipy.signal.lti` object corresponding to the
        transfer function from the 6th input to the 4th output.

        Parameters
        ----------
        strict : bool, optional
            True (default):
                The timebase `tfobject.dt` cannot be None; it must be
                continuous (0) or discrete (True or > 0).
            False:
                if `tfobject.dt` is None, continuous time
                :class:`scipy.signal.lti` objects are returned

        Returns
        -------
        out : list of list of :class:`scipy.signal.TransferFunction`
            continuous time (inheriting from :class:`scipy.signal.lti`)
            or discrete time (inheriting from :class:`scipy.signal.dlti`)
            SISO objects
        """
        if strict and self.dt is None:
            raise ValueError("with strict=True, dt cannot be None")

        if self.dt:
            kwdt = {'dt': self.dt}
        else:
            # scipy convention for continuous time lti systems: call without
            # dt keyword argument
            kwdt = {}

        # Preallocate the output.
        out = [[[] for j in range(self.ninputs)] for i in range(self.noutputs)]

        for i in range(self.noutputs):
            for j in range(self.ninputs):
                out[i][j] = signalTransferFunction(self.num[i][j],
                                                   self.den[i][j],
                                                   **kwdt)

        return out

    def _common_den(self, imag_tol=None, allow_nonproper=False):
        """
        Compute MIMO common denominators; return them and adjusted numerators.

        This function computes the denominators per input containing all
        the poles of sys.den, and reports it as the array den.  The
        output numerator array num is modified to use the common
        denominator for this input/column; the coefficient arrays are also
        padded with zeros to be the same size for all num/den.

        Parameters
        ----------
        imag_tol: float
            Threshold for the imaginary part of a root to use in detecting
            complex poles

        allow_nonproper : boolean
            Do not enforce proper transfer functions

        Returns
        -------
        num: array
            n by n by kd where n = max(sys.noutputs,sys.ninputs)
                              kd = max(denorder)+1
            Multi-dimensional array of numerator coefficients. num[i,j]
            gives the numerator coefficient array for the ith output and jth
            input; padded for use in td04ad ('C' option); matches the
            denorder order; highest coefficient starts on the left.
            If allow_nonproper=True and the order of a numerator exceeds the
            order of the common denominator, num will be returned as None

        den: array
            sys.ninputs by kd
            Multi-dimensional array of coefficients for common denominator
            polynomial, one row per input. The array is prepared for use in
            slycot td04ad, the first element is the highest-order polynomial
            coefficient of s, matching the order in denorder. If denorder <
            number of columns in den, the den is padded with zeros.

        denorder: array of int, orders of den, one per input

        Examples
        --------
        >>> num, den, denorder = sys._common_den()              # doctest: +SKIP

        """

        # Machine precision for floats.
        eps = finfo(float).eps
        real_tol = sqrt(eps * self.ninputs * self.noutputs)

        # The tolerance to use in deciding if a pole is complex
        if (imag_tol is None):
            imag_tol = 2 * real_tol

        # A list to keep track of cumulative poles found as we scan
        # self.den[..][..]
        poles = [[] for j in range(self.ninputs)]

        # RvP, new implementation 180526, issue #194
        # BG, modification, issue #343, PR #354

        # pre-calculate the poles for all num, den
        # has zeros, poles, gain, list for pole indices not in den,
        # number of poles known at the time analyzed

        # do not calculate minreal. Rory's hint .minreal()
        poleset = []
        for i in range(self.noutputs):
            poleset.append([])
            for j in range(self.ninputs):
                if abs(self.num[i][j]).max() <= eps:
                    poleset[-1].append([array([], dtype=float),
                                        roots(self.den[i][j]), 0.0, [], 0])
                else:
                    z, p, k = tf2zpk(self.num[i][j], self.den[i][j])
                    poleset[-1].append([z, p, k, [], 0])

        # collect all individual poles
        for j in range(self.ninputs):
            for i in range(self.noutputs):
                currentpoles = poleset[i][j][1]
                nothave = ones(currentpoles.shape, dtype=bool)
                for ip, p in enumerate(poles[j]):
                    collect = (np.isclose(currentpoles.real, p.real,
                                          atol=real_tol) &
                               np.isclose(currentpoles.imag, p.imag,
                                          atol=imag_tol) &
                               nothave)
                    if np.any(collect):
                        # mark first found pole as already collected
                        nothave[nonzero(collect)[0][0]] = False
                    else:
                        # remember id of pole not in tf
                        poleset[i][j][3].append(ip)
                for h, c in zip(nothave, currentpoles):
                    if h:
                        if abs(c.imag) < imag_tol:
                            c = c.real
                        poles[j].append(c)
                # remember how many poles now known
                poleset[i][j][4] = len(poles[j])

        # figure out maximum number of poles, for sizing the den
        maxindex = max([len(p) for p in poles])
        den = zeros((self.ninputs, maxindex + 1), dtype=float)
        num = zeros((max(1, self.noutputs, self.ninputs),
                     max(1, self.noutputs, self.ninputs),
                     maxindex + 1),
                    dtype=float)
        denorder = zeros((self.ninputs,), dtype=int)

        havenonproper = False

        for j in range(self.ninputs):
            if not len(poles[j]):
                # no poles matching this input; only one or more gains
                den[j, 0] = 1.0
                for i in range(self.noutputs):
                    num[i, j, 0] = poleset[i][j][2]
            else:
                # create the denominator matching this input
                # coefficients should be padded on right, ending at maxindex
                maxindex = len(poles[j])
                den[j, :maxindex+1] = poly(poles[j]).real
                denorder[j] = maxindex

                # now create the numerator, also padded on the right
                for i in range(self.noutputs):
                    # start with the current set of zeros for this output
                    nwzeros = list(poleset[i][j][0])
                    # add all poles not found in the original denominator,
                    # and the ones later added from other denominators
                    for ip in chain(poleset[i][j][3],
                                    range(poleset[i][j][4], maxindex)):
                        nwzeros.append(poles[j][ip])

                    numpoly = poleset[i][j][2] * np.atleast_1d(poly(nwzeros))

                    # td04ad expects a proper transfer function. If the
                    # numerater has a higher order than the denominator, the
                    # padding will fail
                    if len(numpoly) > maxindex + 1:
                        if allow_nonproper:
                            havenonproper = True
                            break
                        raise ValueError(
                            self.__str__() +
                            "is not a proper transfer function. "
                            "The degree of the numerators must not exceed "
                            "the degree of the denominators.")

                    # numerator polynomial should be padded on left and right
                    #   ending at maxindex to line up with what td04ad expects.
                    num[i, j, maxindex+1-len(numpoly):maxindex+1] = \
                        numpoly.real
                    # print(num[i, j])

        if havenonproper:
            num = None

        return num, den, denorder

    def sample(self, Ts, method='zoh', alpha=None, prewarp_frequency=None,
               name=None, copy_names=True, **kwargs):
        """Convert a continuous-time system to discrete time.

        Creates a discrete-time system from a continuous-time system by
        sampling.  Multiple methods of conversion are supported.

        Parameters
        ----------
        Ts : float
            Sampling period
        method : {"gbt", "bilinear", "euler", "backward_diff",
                  "zoh", "matched"}
            Method to use for sampling:

            * gbt: generalized bilinear transformation
            * bilinear or tustin: Tustin's approximation ("gbt" with alpha=0.5)
            * euler: Euler (or forward difference) method ("gbt" with alpha=0)
            * backward_diff: Backwards difference ("gbt" with alpha=1.0)
            * zoh: zero-order hold (default)
        alpha : float within [0, 1]
            The generalized bilinear transformation weighting parameter, which
            should only be specified with method="gbt", and is ignored
            otherwise. See :func:`scipy.signal.cont2discrete`.
        prewarp_frequency : float within [0, infinity)
            The frequency [rad/s] at which to match with the input continuous-
            time system's magnitude and phase (the gain=1 crossover frequency,
            for example). Should only be specified with method='bilinear' or
            'gbt' with alpha=0.5 and ignored otherwise.
        name : string, optional
            Set the name of the sampled system.  If not specified and
            if `copy_names` is `False`, a generic name <sys[id]> is generated
            with a unique integer id.  If `copy_names` is `True`, the new system
            name is determined by adding the prefix and suffix strings in
            config.defaults['iosys.sampled_system_name_prefix'] and
            config.defaults['iosys.sampled_system_name_suffix'], with the
            default being to add the suffix '$sampled'.
        copy_names : bool, Optional
            If True, copy the names of the input signals, output
            signals, and states to the sampled system.

        Returns
        -------
        sysd : TransferFunction system
            Discrete-time system, with sample period Ts

        Other Parameters
        ----------------
        inputs : int, list of str or None, optional
            Description of the system inputs.  If not specified, the origional
            system inputs are used.  See :class:`InputOutputSystem` for more
            information.
        outputs : int, list of str or None, optional
            Description of the system outputs.  Same format as `inputs`.

        Notes
        -----
        1. Available only for SISO systems

        2. Uses :func:`scipy.signal.cont2discrete`

        Examples
        --------
        >>> sys = ct.tf(1, [1, 1])
        >>> sysd = sys.sample(0.5, method='bilinear')

        """
        if not self.isctime():
            raise ValueError("System must be continuous time system")
        if not self.issiso():
            raise ControlMIMONotImplemented("Not implemented for MIMO systems")
        if method == "matched":
            if prewarp_frequency is not None:
                warn('prewarp_frequency ignored: incompatible conversion')
            return _c2d_matched(self, Ts, name=name, **kwargs)
        sys = (self.num[0][0], self.den[0][0])
        if prewarp_frequency is not None:
            if method in ('bilinear', 'tustin') or \
                    (method == 'gbt' and alpha == 0.5):
                Twarp = 2*np.tan(prewarp_frequency*Ts/2)/prewarp_frequency
            else:
                warn('prewarp_frequency ignored: incompatible conversion')
                Twarp = Ts
        else:
            Twarp = Ts
        numd, dend, _ = cont2discrete(sys, Twarp, method, alpha)

        sysd = TransferFunction(numd[0, :], dend, Ts)
        # copy over the system name, inputs, outputs, and states
        if copy_names:
            sysd._copy_names(self, prefix_suffix_name='sampled')
            if name is not None:
                sysd.name = name
        # pass desired signal names if names were provided
        return TransferFunction(sysd, name=name, **kwargs)

    def dcgain(self, warn_infinite=False):
        """Return the zero-frequency (or DC) gain.

        For a continous-time transfer function G(s), the DC gain is G(0)
        For a discrete-time transfer function G(z), the DC gain is G(1)

        Parameters
        ----------
        warn_infinite : bool, optional
            By default, don't issue a warning message if the zero-frequency
            gain is infinite.  Setting `warn_infinite` to generate the warning
            message.

        Returns
        -------
        gain : (noutputs, ninputs) ndarray or scalar
            Array or scalar value for SISO systems, depending on
            config.defaults['control.squeeze_frequency_response'].
            The value of the array elements or the scalar is either the
            zero-frequency (or DC) gain, or `inf`, if the frequency response
            is singular.

            For real valued systems, the empty imaginary part of the
            complex zero-frequency response is discarded and a real array or
            scalar is returned.

        Examples
        --------
        >>> G = ct.tf([1], [1, 4])
        >>> G.dcgain()
        np.float64(0.25)

        """
        return self._dcgain(warn_infinite)

    def _isstatic(self):
        """returns True if and only if all of the numerator and denominator
        polynomials of the (possibly MIMO) transfer function are zeroth order,
        that is, if the system has no dynamics. """
        for list_of_polys in self.num, self.den:
            for row in list_of_polys:
                for poly in row:
                    if len(poly) > 1:
                        return False
        return True

    # Attributes for differentiation and delay
    #
    # These attributes are created here with sphinx docstrings so that the
    # autodoc generated documentation has a description.  The actual values of
    # the class attributes are set at the bottom of the file to avoid problems
    # with recursive calls.

    #: Differentation operator (continuous time).
    #:
    #: The ``s`` constant can be used to create continuous time transfer
    #: functions using algebraic expressions.
    #:
    #: Example
    #: -------
    #: >>> s = TransferFunction.s                               # doctest: +SKIP
    #: >>> G  = (s + 1)/(s**2 + 2*s + 1)                        # doctest: +SKIP
    #:
    #: :meta hide-value:
    s = None

    #: Delay operator (discrete time).
    #:
    #: The ``z`` constant can be used to create discrete time transfer
    #: functions using algebraic expressions.
    #:
    #: Example
    #: -------
    #: >>> z = TransferFunction.z                               # doctest: +SKIP
    #: >>> G  = 2 * z / (4 * z**3 + 3*z - 1)                    # doctest: +SKIP
    #:
    #: :meta hide-value:
    z = None


# c2d function contributed by Benjamin White, Oct 2012
def _c2d_matched(sysC, Ts, **kwargs):
    if not sysC.issiso():
        raise ControlMIMONotImplemented("Not implemented for MIMO systems")

    # Pole-zero match method of continuous to discrete time conversion
    szeros, spoles, _ = tf2zpk(sysC.num[0][0], sysC.den[0][0])
    zzeros = [0] * len(szeros)
    zpoles = [0] * len(spoles)
    pregainnum = [0] * len(szeros)
    pregainden = [0] * len(spoles)
    for idx, s in enumerate(szeros):
        sTs = s * Ts
        z = exp(sTs)
        zzeros[idx] = z
        pregainnum[idx] = 1 - z
    for idx, s in enumerate(spoles):
        sTs = s * Ts
        z = exp(sTs)
        zpoles[idx] = z
        pregainden[idx] = 1 - z
    zgain = np.multiply.reduce(pregainnum) / np.multiply.reduce(pregainden)
    gain = sysC.dcgain() / zgain
    sysDnum, sysDden = zpk2tf(zzeros, zpoles, gain)
    return TransferFunction(sysDnum, sysDden, Ts, **kwargs)


# Utility function to convert a transfer function polynomial to a string
# Borrowed from poly1d library
def _tf_polynomial_to_string(coeffs, var='s'):
    """Convert a transfer function polynomial to a string."""
    thestr = "0"

    # Apply NumPy formatting
    with np.printoptions(threshold=sys.maxsize):
        coeffs = eval(repr(coeffs))

    # Compute the number of coefficients
    N = len(coeffs) - 1

    for k in range(len(coeffs)):
        coefstr = _float2str(abs(coeffs[k]))
        power = (N - k)
        if power == 0:
            if coefstr != '0':
                newstr = '%s' % (coefstr,)
            else:
                if k == 0:
                    newstr = '0'
                else:
                    newstr = ''
        elif power == 1:
            if coefstr == '0':
                newstr = ''
            elif coefstr == '1':
                newstr = var
            else:
                newstr = '%s %s' % (coefstr, var)
        else:
            if coefstr == '0':
                newstr = ''
            elif coefstr == '1':
                newstr = '%s^%d' % (var, power,)
            else:
                newstr = '%s %s^%d' % (coefstr, var, power)

        if k > 0:
            if newstr != '':
                if coeffs[k] < 0:
                    thestr = "%s - %s" % (thestr, newstr)
                else:
                    thestr = "%s + %s" % (thestr, newstr)
        elif (k == 0) and (newstr != '') and (coeffs[k] < 0):
            thestr = "-%s" % (newstr,)
        else:
            thestr = newstr
    return thestr


def _tf_factorized_polynomial_to_string(roots, gain=1, var='s'):
    """Convert a factorized polynomial to a string."""
    # Apply NumPy formatting
    with np.printoptions(threshold=sys.maxsize):
        roots = eval(repr(roots))

    if roots.size == 0:
        return _float2str(gain)

    factors = []
    for root in sorted(roots, reverse=True):
        if np.isreal(root):
            if root == 0:
                factor = f"{var}"
                factors.append(factor)
            elif root > 0:
                factor = f"{var} - {_float2str(np.abs(root))}"
                factors.append(factor)
            else:
                factor = f"{var} + {_float2str(np.abs(root))}"
                factors.append(factor)
        elif np.isreal(root * 1j):
            if root.imag > 0:
                factor = f"{var} - {_float2str(np.abs(root))}j"
                factors.append(factor)
            else:
                factor = f"{var} + {_float2str(np.abs(root))}j"
                factors.append(factor)
        else:
            if root.real > 0:
                factor = f"{var} - ({_float2str(root)})"
                factors.append(factor)
            else:
                factor = f"{var} + ({_float2str(-root)})"
                factors.append(factor)

    multiplier = ''
    if round(gain, 4) != 1.0:
        multiplier = _float2str(gain) + " "

    if len(factors) > 1 or multiplier:
        factors = [f"({factor})" for factor in factors]

    return multiplier + " ".join(factors)


def _tf_string_to_latex(thestr, var='s'):
    """Superscript all digits in a polynomial string and convert
    float coefficients in scientific notation to prettier LaTeX
    representation.

    """
    # TODO: make the multiplication sign configurable
    expmul = r' \\times'
    thestr = sub(var + r'\^(\d{2,})', var + r'^{\1}', thestr)
    thestr = sub(r'[eE]\+0*(\d+)', expmul + r' 10^{\1}', thestr)
    thestr = sub(r'[eE]\-0*(\d+)', expmul + r' 10^{-\1}', thestr)
    return thestr


def _add_siso(num1, den1, num2, den2):
    """Return num/den = num1/den1 + num2/den2.

    Each numerator and denominator is a list of polynomial coefficients.

    """

    num = polyadd(polymul(num1, den2), polymul(num2, den1))
    den = polymul(den1, den2)

    return num, den


def _convert_to_transfer_function(
        sys, inputs=1, outputs=1, use_prefix_suffix=False):
    """Convert a system to transfer function form (if needed).

    If sys is already a transfer function, then it is returned.  If sys is a
    state space object, then it is converted to a transfer function and
    returned.  If sys is a scalar, then the number of inputs and outputs can be
    specified manually, as in:

    >>> sys = _convert_to_transfer_function(3.) # Assumes inputs = outputs = 1
    >>> sys = _convert_to_transfer_function(1., inputs=3, outputs=2)

    In the latter example, sys's matrix transfer function is [[1., 1., 1.]
                                                              [1., 1., 1.]].

    If sys is an array-like type, then it is converted to a constant-gain
    transfer function.

    Note: no renaming of inputs and outputs is performed; this should be done
    by the calling function.

    >>> sys = _convert_to_transfer_function([[1., 0.], [2., 3.]])

    In this example, the numerator matrix will be
       [[[1.0], [0.0]], [[2.0], [3.0]]]
    and the denominator matrix [[[1.0], [1.0]], [[1.0], [1.0]]]

    """
    from .statesp import StateSpace
    kwargs = {}

    if isinstance(sys, TransferFunction):
        return sys

    elif isinstance(sys, StateSpace):
        if 0 == sys.nstates:
            # Slycot doesn't like static SS->TF conversion, so handle
            # it first.  Can't join this with the no-Slycot branch,
            # since that doesn't handle general MIMO systems
            num = [[[sys.D[i, j]] for j in range(sys.ninputs)]
                   for i in range(sys.noutputs)]
            den = [[[1.] for j in range(sys.ninputs)]
                   for i in range(sys.noutputs)]
        else:
            try:
                # Use Slycot to make the transformation
                # Make sure to convert system matrices to numpy arrays
                from slycot import tb04ad
                tfout = tb04ad(
                    sys.nstates, sys.ninputs, sys.noutputs, array(sys.A),
                    array(sys.B), array(sys.C), array(sys.D), tol1=0.0)

                # Preallocate outputs.
                num = [[[] for j in range(sys.ninputs)]
                       for i in range(sys.noutputs)]
                den = [[[] for j in range(sys.ninputs)]
                       for i in range(sys.noutputs)]

                for i in range(sys.noutputs):
                    for j in range(sys.ninputs):
                        num[i][j] = list(tfout[6][i, j, :])
                        # Each transfer function matrix row
                        # has a common denominator.
                        den[i][j] = list(tfout[5][i, :])

            except ImportError:
                # If slycot is not available, use signal.lti (SISO only)
                if sys.ninputs != 1 or sys.noutputs != 1:
                    raise ControlMIMONotImplemented("Not implemented for " +
                        "MIMO systems without slycot.")

                # Do the conversion using sp.signal.ss2tf
                # Note that this returns a 2D array for the numerator
                num, den = sp.signal.ss2tf(sys.A, sys.B, sys.C, sys.D)
                num = squeeze(num)  # Convert to 1D array
                den = squeeze(den)  # Probably not needed

        newsys = TransferFunction(num, den, sys.dt)
        if use_prefix_suffix:
            newsys._copy_names(sys, prefix_suffix_name='converted')
        return newsys

    elif isinstance(sys, (int, float, complex, np.number)):
        num = [[[sys] for j in range(inputs)] for i in range(outputs)]
        den = [[[1] for j in range(inputs)] for i in range(outputs)]

        return TransferFunction(num, den)

    elif isinstance(sys, FrequencyResponseData):
        raise TypeError("Can't convert given FRD to TransferFunction system.")

    # If this is array-like, try to create a constant feedthrough
    try:
        D = array(sys, ndmin=2)
        outputs, inputs = D.shape
        num = [[[D[i, j]] for j in range(inputs)] for i in range(outputs)]
        den = [[[1] for j in range(inputs)] for i in range(outputs)]
        return TransferFunction(num, den)

    except Exception:
        raise TypeError("Can't convert given type to TransferFunction system.")


def tf(*args, **kwargs):
    """tf(num, den[, dt])

    Create a transfer function system. Can create MIMO systems.

    The function accepts either 1, 2, or 3 parameters:

    ``tf(sys)``
        Convert a linear system into transfer function form. Always creates
        a new system, even if sys is already a TransferFunction object.

    ``tf(num, den)``
        Create a transfer function system from its numerator and denominator
        polynomial coefficients.

        If `num` and `den` are 1D array_like objects, the function creates a
        SISO system.

        To create a MIMO system, `num` and `den` need to be 2D arrays of
        of array_like objects (a 3 dimensional data structure in total;
        for details see note below).  If the denominator for all transfer
        function is the same, `den` can be specified as a 1D array.

    ``tf(num, den, dt)``
        Create a discrete time transfer function system; dt can either be a
        positive number indicating the sampling time or 'True' if no
        specific timebase is given.

    ``tf([[G11, ..., G1m], ..., [Gp1, ..., Gpm]][, dt])``
        Create a pxm MIMO system from SISO transfer functions Gij.  See
        :func:`combine_tf` for more details.

    ``tf('s')`` or ``tf('z')``
        Create a transfer function representing the differential operator
        ('s') or delay operator ('z').

    Parameters
    ----------
    sys : LTI (StateSpace or TransferFunction)
        A linear system that will be converted to a transfer function.
    arr : 2D list of TransferFunction
        2D list of SISO transfer functions to create MIMO transfer function.
    num : array_like, or list of list of array_like
        Polynomial coefficients of the numerator.
    den : array_like, or list of list of array_like
        Polynomial coefficients of the denominator.
    dt : None, True or float, optional
        System timebase. 0 (default) indicates continuous time, `True`
        indicates discrete time with unspecified sampling time, positive
        number is discrete time with specified sampling time, None indicates
        unspecified timebase (either continuous or discrete time).
    display_format : None, 'poly' or 'zpk'
        Set the display format used in printing the TransferFunction object.
        Default behavior is polynomial display and can be changed by
        changing config.defaults['xferfcn.display_format'].

    Returns
    -------
    sys : TransferFunction
        The new linear system.

    Other Parameters
    ----------------
    inputs, outputs : str, or list of str, optional
        List of strings that name the individual signals of the transformed
        system.  If not given, the inputs and outputs are the same as the
        original system.
    input_prefix, output_prefix : string, optional
        Set the prefix for input and output signals.  Defaults = 'u', 'y'.
    name : string, optional
        System name. If unspecified, a generic name <sys[id]> is generated
        with a unique integer id.

    Raises
    ------
    ValueError
        If `num` and `den` have invalid or unequal dimensions.
    TypeError
        If `num` or `den` are of incorrect type.

    See Also
    --------
    TransferFunction
    ss
    ss2tf
    tf2ss

    Notes
    -----
    MIMO transfer functions are created by passing a 2D array of coeffients:
    ``num[i][j]`` contains the polynomial coefficients of the numerator
    for the transfer function from the (j+1)st input to the (i+1)st output,
    and ``den[i][j]`` works the same way.

    The list ``[2, 3, 4]`` denotes the polynomial :math:`2s^2 + 3s + 4`.

    The special forms ``tf('s')`` and ``tf('z')`` can be used to create
    transfer functions for differentiation and unit delays.

    Examples
    --------
    >>> # Create a MIMO transfer function object
    >>> # The transfer function from the 2nd input to the 1st output is
    >>> # (3s + 4) / (6s^2 + 5s + 4).
    >>> num = [[[1., 2.], [3., 4.]], [[5., 6.], [7., 8.]]]
    >>> den = [[[9., 8., 7.], [6., 5., 4.]], [[3., 2., 1.], [-1., -2., -3.]]]
    >>> sys1 = ct.tf(num, den)

    >>> # Create a variable 's' to allow algebra operations for SISO systems
    >>> s = ct.tf('s')
    >>> G  = (s + 1)/(s**2 + 2*s + 1)

    >>> # Convert a StateSpace to a TransferFunction object.
    >>> sys_ss = ct.ss([[1, -2], [3, -4]], [[5], [7]], [[6, 8]], 9)
    >>> sys_tf = ct.tf(sys_ss)

    """
    if len(args) == 1 and isinstance(args[0], str):
        # Make sure there were no extraneous keywords
        if kwargs:
            raise TypeError("unrecognized keywords: ", str(kwargs))

        # Look for special cases defining differential/delay operator
        if args[0] == 's':
            return TransferFunction.s
        elif args[0] == 'z':
            return TransferFunction.z

    elif len(args) == 1 and isinstance(args[0], list):
        # Allow passing an array of SISO transfer functions
        from .bdalg import combine_tf
        return combine_tf(*args)

    elif len(args) == 1:
        from .statesp import StateSpace
        if isinstance(sys := args[0], StateSpace):
            return ss2tf(sys, **kwargs)
        elif isinstance(sys, TransferFunction):
            # Use copy constructor
            return TransferFunction(sys, **kwargs)
        elif isinstance(data := args[0], np.ndarray) and data.ndim == 2 or \
             isinstance(data, list) and isinstance(data[0], list):
            raise NotImplementedError(
                "arrays of transfer functions not (yet) supported")
        else:
            raise TypeError("tf(sys): sys must be a StateSpace or "
                            "TransferFunction object.   It is %s." % type(sys))

    elif len(args) == 3:
        if 'dt' in kwargs:
            warn("received multiple dt arguments, "
                 f"using positional arg {args[2]}")
        kwargs['dt'] = args[2]
        args = args[:2]

    elif len(args) != 2:
        raise ValueError("Needs 1, 2, or 3 arguments; received %i." % len(args))

    #
    # Process the numerator and denominator arguments
    #
    # If we got through to here, we have two argume nts (num, den) and
    # the keywords (including dt).  The only thing left to do is look
    # for some special cases, like having a common denominator.
    #
    num, den = args

    num = _clean_part(num, "numerator")
    den = _clean_part(den, "denominator")

    if den.size == 1 and num.size > 1:
        # Broadcast denominator to shape of numerator
        den = np.broadcast_to(den, num.shape).copy()

    return TransferFunction(num, den, **kwargs)


def zpk(zeros, poles, gain, *args, **kwargs):
    """zpk(zeros, poles, gain[, dt])

    Create a transfer function from zeros, poles, gain.

    Given a list of zeros z_i, poles p_j, and gain k, return the transfer
    function:

    .. math::
      H(s) = k \\frac{(s - z_1) (s - z_2) \\cdots (s - z_m)}
                     {(s - p_1) (s - p_2) \\cdots (s - p_n)}

    Parameters
    ----------
    zeros : array_like
        Array containing the location of zeros.
    poles : array_like
        Array containing the location of poles.
    gain : float
        System gain.
    dt : None, True or float, optional
        System timebase. 0 (default) indicates continuous
        time, True indicates discrete time with unspecified sampling
        time, positive number is discrete time with specified
        sampling time, None indicates unspecified timebase (either
        continuous or discrete time).
    inputs, outputs, states : str, or list of str, optional
        List of strings that name the individual signals.  If this parameter
        is not given or given as `None`, the signal names will be of the
        form `s[i]` (where `s` is one of `u`, `y`, or `x`). See
        :class:`InputOutputSystem` for more information.
    name : string, optional
        System name (used for specifying signals). If unspecified, a generic
        name <sys[id]> is generated with a unique integer id.
    display_format : None, 'poly' or 'zpk', optional
        Set the display format used in printing the TransferFunction object.
        Default behavior is polynomial display and can be changed by
        changing config.defaults['xferfcn.display_format'].

    Returns
    -------
    out: `TransferFunction`
        Transfer function with given zeros, poles, and gain.

    Examples
    --------
    >>> G = ct.zpk([1], [2, 3], gain=1, display_format='zpk')
    >>> print(G)                                                # doctest: +SKIP

         s - 1
    ---------------
    (s - 2) (s - 3)

    """
    num, den = zpk2tf(zeros, poles, gain)
    return TransferFunction(num, den, *args, **kwargs)


def ss2tf(*args, **kwargs):

    """ss2tf(sys)

    Transform a state space system to a transfer function.

    The function accepts either 1 or 4 parameters:

    ``ss2tf(sys)``
        Convert a linear system from state space into transfer function
        form. Always creates a new system.

    ``ss2tf(A, B, C, D)``
        Create a transfer function system from the matrices of its state and
        output equations.

        For details see: :func:`tf`

    Parameters
    ----------
    sys : StateSpace
        A linear system
    A : array_like or string
        System matrix
    B : array_like or string
        Control matrix
    C : array_like or string
        Output matrix
    D : array_like or string
        Feedthrough matrix
    **kwargs : keyword arguments
        Additional arguments passed to :func:`tf` (e.g., signal names)

    Returns
    -------
    out: TransferFunction
        New linear system in transfer function form

    Other Parameters
    ----------------
    inputs, outputs : str, or list of str, optional
        List of strings that name the individual signals of the transformed
        system.  If not given, the inputs and outputs are the same as the
        original system.
    name : string, optional
        System name. If unspecified, a generic name <sys[id]> is generated
        with a unique integer id.

    Raises
    ------
    ValueError
        if matrix sizes are not self-consistent, or if an invalid number of
        arguments is passed in
    TypeError
        if `sys` is not a StateSpace object

    See Also
    --------
    tf
    ss
    tf2ss

    Examples
    --------
    >>> A = [[-1, -2], [3, -4]]
    >>> B = [[5], [6]]
    >>> C = [[7, 8]]
    >>> D = [[9]]
    >>> sys1 = ct.ss2tf(A, B, C, D)

    >>> sys_ss = ct.ss(A, B, C, D)
    >>> sys_tf = ct.ss2tf(sys_ss)

    """

    from .statesp import StateSpace
    if len(args) == 4 or len(args) == 5:
        # Assume we were given the A, B, C, D matrix and (optional) dt
        return _convert_to_transfer_function(StateSpace(*args, **kwargs))

    if len(args) == 1:
        sys = args[0]
        if isinstance(sys, StateSpace):
            kwargs = kwargs.copy()
            if not kwargs.get('inputs'):
                kwargs['inputs'] = sys.input_labels
            if not kwargs.get('outputs'):
                kwargs['outputs'] = sys.output_labels
            return TransferFunction(
                _convert_to_transfer_function(
                    sys, use_prefix_suffix=not sys._generic_name_check()),
                **kwargs)
        else:
            raise TypeError(
                "ss2tf(sys): sys must be a StateSpace object.  It is %s."
                % type(sys))
    else:
        raise ValueError("Needs 1 or 4 arguments; received %i." % len(args))


def tfdata(sys):
    """
    Return transfer function data objects for a system.

    Parameters
    ----------
    sys : LTI (StateSpace, or TransferFunction)
        LTI system whose data will be returned

    Returns
    -------
    (num, den): numerator and denominator arrays
        Transfer function coefficients (SISO only)
    """
    tf = _convert_to_transfer_function(sys)

    return tf.num, tf.den


def _clean_part(data, name="<unknown>"):
    """
    Return a valid, cleaned up numerator or denominator
    for the TransferFunction class.

    Parameters
    ----------
    data : numerator or denominator of a transfer function.

    Returns
    -------
    data: list of lists of ndarrays, with int converted to float
    """
    valid_types = (int, float, complex, np.number)
    valid_collection = (list, tuple, ndarray)

    if isinstance(data, np.ndarray) and data.ndim == 2 and \
       data.dtype == object and isinstance(data[0, 0], np.ndarray):
        # Data is already in the right format
        return data
    elif isinstance(data, ndarray) and data.ndim == 3 and \
          isinstance(data[0, 0, 0], valid_types):
        out = np.empty(data.shape[0:2], dtype=np.ndarray)
        for i, j in product(range(out.shape[0]), range(out.shape[1])):
            out[i, j] = data[i, j, :]
    elif (isinstance(data, valid_types) or
            (isinstance(data, ndarray) and data.ndim == 0)):
        # Data is a scalar (including 0d ndarray)
        out = np.empty((1,1), dtype=np.ndarray)
        out[0, 0] = array([data])
    elif (isinstance(data, valid_collection) and
            all([isinstance(d, valid_types) for d in data])):
        out = np.empty((1,1), dtype=np.ndarray)
        out[0, 0] = array(data)
    elif isinstance(data, (list, tuple)) and \
         isinstance(data[0], (list, tuple)) and \
         (isinstance(data[0][0], valid_collection) and
          all([isinstance(d, valid_types) for d in data[0][0]]) or \
          isinstance(data[0][0], valid_types)):
        out = np.empty((len(data), len(data[0])), dtype=np.ndarray)
        for i in range(out.shape[0]):
            if len(data[i]) != out.shape[1]:
                raise ValueError(
                    "Row 0 of the %s matrix has %i elements, but row "
                    "%i has %i." % (name, out.shape[1], i, len(data[i])))
            for j in range(out.shape[1]):
                out[i, j] = np.atleast_1d(data[i][j])
    else:
        # If the user passed in anything else, then it's unclear what
        # the meaning is.
        raise TypeError(
            "The numerator and denominator inputs must be scalars or vectors "
            "(for\nSISO), or lists of lists of vectors (for SISO or MIMO).")

    # Check for coefficients that are ints and convert to floats
    for i in range(out.shape[0]):
        for j in range(out.shape[1]):
            for k in range(len(out[i, j])):
                if isinstance(out[i, j][k], (int, np.int32, np.int64)):
                    out[i, j][k] = float(out[i, j][k])
    return out


#
# Define constants to represent differentiation, unit delay.
#
# Set the docstring explicitly to avoid having Sphinx document this as
# a method instead of a property/attribute.

TransferFunction.s = TransferFunction([1, 0], [1], 0, name='s')
TransferFunction.s.__doc__ = "Differentation operator (continuous time)."

TransferFunction.z = TransferFunction([1, 0], [1], True, name='z')
TransferFunction.z.__doc__ = "Delay operator (discrete time)."


def _float2str(value):
    _num_format = config.defaults.get('xferfcn.floating_point_format', ':.4g')
    return f"{value:{_num_format}}"


<<<<<<< HEAD
def _tf_close_coeff(tf_a, tf_b, rtol=1e-5, atol=1e-8):
    """Check if two transfer functions have close coefficients.

    Parameters
    ----------
    tf_a : TransferFunction
        First transfer function.
    tf_b : TransferFunction
        Second transfer function.
    rtol : float
        Relative tolerance for ``np.allclose``.
    atol : float
        Absolute tolerance for ``np.allclose``.

    Returns
    -------
    bool
        True if transfer function cofficients are all close.
    """
    # Check number of outputs and inputs
    if tf_a.noutputs != tf_b.noutputs:
        return False
    if tf_a.ninputs != tf_b.ninputs:
        return False
    # Check timestep
    if tf_a.dt != tf_b.dt:
        return False
    # Check coefficient arrays
    for i in range(tf_a.noutputs):
        for j in range(tf_a.ninputs):
            if not np.allclose(
                tf_a.num[i][j],
                tf_b.num[i][j],
                rtol=rtol,
                atol=atol,
            ):
                return False
            if not np.allclose(
                tf_a.den[i][j],
                tf_b.den[i][j],
                rtol=rtol,
                atol=atol,
            ):
                return False
    return True
=======
def _create_poly_array(shape, default=None):
    out = np.empty(shape, dtype=np.ndarray)
    if default is not None:
        default = np.array(default)
        for i, j in product(range(shape[0]), range(shape[1])):
            out[i, j] = default
    return out
>>>>>>> 0ff04526
<|MERGE_RESOLUTION|>--- conflicted
+++ resolved
@@ -2011,7 +2011,6 @@
     return f"{value:{_num_format}}"
 
 
-<<<<<<< HEAD
 def _tf_close_coeff(tf_a, tf_b, rtol=1e-5, atol=1e-8):
     """Check if two transfer functions have close coefficients.
 
@@ -2057,12 +2056,12 @@
             ):
                 return False
     return True
-=======
+
+
 def _create_poly_array(shape, default=None):
     out = np.empty(shape, dtype=np.ndarray)
     if default is not None:
         default = np.array(default)
         for i, j in product(range(shape[0]), range(shape[1])):
             out[i, j] = default
-    return out
->>>>>>> 0ff04526
+    return out