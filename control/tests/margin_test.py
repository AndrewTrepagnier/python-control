--- conflicted
+++ resolved
@@ -41,7 +41,6 @@
         (StateSpace([[1., 4.], [3., 2.]], [[1.], [-4.]],
             [[1., 0.]], [[0.]]),
         [], [], [147.0743], [2.5483]),
-<<<<<<< HEAD
         ((8.75*(4*s**2+0.4*s+1))/((100*s+1)*(s**2+0.22*s+1)) * 
          1./(s**2/(10.**2)+2*0.04*s/10.+1), 
         [2.2716], [10.0053], [97.5941, -157.7904, 134.7359],
@@ -57,14 +56,7 @@
         sys4 = (8.75*(4*s^2+0.4*s+1))/((100*s+1)*(s^2+0.22*s+1)) * ...
                                       1.0/(s^2/(10.0^2)+2*0.04*s/10.0+1);
         """
-=======
-        ((8.75*(4*s**2+0.4*s+1))/((100*s+1)*(s**2+0.22*s+1)) *
-         1./(s**2/(10.**2)+2*0.04*s/10.+1),
-        [2.2716], [10.0053], [97.5941, 360-157.7904, 134.7359],
-        [0.0850, 0.9373, 1.0919]))
-
-
->>>>>>> e3c0f793
+
         self.sys1 = TransferFunction([1, 2], [1, 2, 3])
         # alternative
         # sys1 = tf([1, 2], [1, 2, 3])
@@ -174,18 +166,9 @@
             gm, pm, sm, wg, wp, ws = out
             outf = np.array(stability_margins(FRD(sys, omega)))
             print(out,'\n', outf)
-<<<<<<< HEAD
             #print(out != np.array(None))
             assert_array_almost_equal(
                 out, outf, 2)
-            
-=======
-            print(out != np.array(None))
-            np.testing.assert_array_almost_equal(
-                out[out != np.array(None)],
-                outf[outf != np.array(None)], 2)
-
->>>>>>> e3c0f793
         # final one with fixed values
         assert_array_almost_equal(
             [gm, pm, sm, wg, wp, ws],
@@ -296,7 +279,6 @@
         out2b = stability_margins(FRD(h2, omega))
         out3b = stability_margins(FRD(h3, omega))
 
-<<<<<<< HEAD
     def test_zmore_margin(self):
         print("""
         warning, Matlab gives different values (0 and 0) for gain
@@ -327,10 +309,7 @@
                   res, '\n', test['result'])
             assert_array_almost_equal(
                 res, test['result'], test['digits'])
-        
-=======
-
->>>>>>> e3c0f793
+
 def test_suite():
     return unittest.TestLoader().loadTestsFromTestCase(TestMargin)
 
