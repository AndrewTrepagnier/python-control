--- conflicted
+++ resolved
@@ -129,11 +129,7 @@
         A, B, C, D = self.make_MIMO_mats()
         gain_mimo = dcgain(A, B, C, D)
         print('gain_mimo: \n', gain_mimo)
-<<<<<<< HEAD
         assert_array_almost_equal(gain_mimo, [[0.026948, 0       ],
-=======
-        assert_array_almost_equal(gain_mimo, [[0.026948, 0       ], 
->>>>>>> eb6f8c4c
                                               [0,        0.026948]], decimal=6)
 
     def test_step(self):
@@ -478,13 +474,6 @@
 
 if __name__ == '__main__':
     unittest.main()
-<<<<<<< HEAD
     show()
     print("Test finished correctly!")
-
-=======
-    show()   
-    print("Test finished correctly!")
-   
->>>>>>> eb6f8c4c
 # vi:ts=4:sw=4:expandtab