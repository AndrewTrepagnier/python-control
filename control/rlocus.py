--- conflicted
+++ resolved
@@ -47,14 +47,9 @@
 
 # Packages used by this module
 import numpy as np
-<<<<<<< HEAD
 import matplotlib
 import matplotlib.pyplot as plt
 from scipy import array, poly1d, row_stack, zeros_like, real, imag
-=======
-from scipy import array, poly1d, row_stack, zeros_like, real, imag, exp, sin, cos, linspace, sqrt
-from math import pi
->>>>>>> 0d943293
 import scipy.signal             # signal processing toolbox
 import pylab                    # plotting routines
 from .xferfcn import _convertToTransferFunction
@@ -118,7 +113,6 @@
 
     # Create the Plot
     if Plot:
-<<<<<<< HEAD
         if sisotool:
             f = kwargs['fig']
             ax = f.axes[1]
@@ -143,30 +137,6 @@
             f.suptitle("Clicked at: %10.4g%+10.4gj  gain: %10.4g  damp: %10.4g" % (start_mat[0][0].real, start_mat[0][0].imag, 1, -1 * start_mat[0][0].real / abs(start_mat[0][0])),fontsize = 12 if int(matplotlib.__version__[0]) == 1 else 10)
             f.canvas.mpl_connect(
                 'button_release_event',partial(_RLClickDispatcher,sys=sys, fig=f,ax_rlocus=f.axes[1],plotstr=plotstr, sisotool=sisotool, bode_plot_params=kwargs['bode_plot_params'],tvect=kwargs['tvect']))
-=======
-        figure_number = pylab.get_fignums()
-        figure_title = [pylab.figure(numb).canvas.get_window_title() for numb in figure_number]
-        new_figure_name = "Root Locus"
-        rloc_num = 1
-        while new_figure_name in figure_title:
-            new_figure_name = "Root Locus " + str(rloc_num)
-            rloc_num += 1
-        if grid:
-            if isdtime(sys, strict=True):
-                ax, f = zgrid()
-            else:
-                ax, f = sgrid()
-        else:
-            ax, f = nogrid()
-        pylab.title(new_figure_name)
-
-        ax = pylab.axes()
-
-        if PrintGain:
-            click_point, = ax.plot([0], [0],color='k',markersize = 0,marker='s',zorder=20)
-            f.canvas.mpl_connect(
-                'button_release_event', partial(_RLFeedbackClicks, sys=sys,fig=f,point=click_point))
->>>>>>> 0d943293
 
         # plot open loop poles
         poles = array(denp.r)
@@ -178,20 +148,14 @@
             ax.plot(real(zeros), imag(zeros), 'o')
 
         # Now plot the loci
-<<<<<<< HEAD
         for index,col in enumerate(mymat.T):
             ax.plot(real(col), imag(col), plotstr,label='rootlocus')
-=======
-        for col in mymat.T:
-            ax.plot(real(col), imag(col), plotstr, lw=3)
->>>>>>> 0d943293
 
         # Set up plot axes and labels
         if xlim:
             ax.set_xlim(xlim)
         if ylim:
             ax.set_ylim(ylim)
-<<<<<<< HEAD
         ax.set_xlabel('Real')
         ax.set_ylabel('Imaginary')
         if grid and sisotool:
@@ -201,8 +165,7 @@
         else:
             ax.axhline(0., linestyle=':', color='k',zorder=-20)
             ax.axvline(0., linestyle=':', color='k')
-=======
->>>>>>> 0d943293
+
     return mymat, kvect
 
 
@@ -451,7 +414,6 @@
 def _RLClickDispatcher(event,sys,fig,ax_rlocus,plotstr,sisotool=False,bode_plot_params=None,tvect=None):
     """Rootlocus plot click dispatcher"""
 
-<<<<<<< HEAD
     # If zoom is used on the rootlocus plot smooth and update it
     if plt.get_current_fig_manager().toolbar.mode in ['zoom rect','pan/zoom'] and event.inaxes == ax_rlocus.axes:
         (nump, denp) = _systopoly1d(sys)
@@ -605,21 +567,5 @@
         wn = wn[0:-1:2]
 
     return wn
-=======
-def _RLFeedbackClicks(event, sys,fig,point):
-    """Print root-locus gain feedback for clicks on the root-locus plot
-    """
-    s = complex(event.xdata, event.ydata)
-    K = -1./sys.horner(s)
-    if abs(K.real) > 1e-8 and abs(K.imag/K.real) < 0.04:
-        print("Clicked at %10.4g%+10.4gj gain %10.4g damp %10.4g" %
-              (s.real, s.imag, K.real, -1 * s.real / abs(s)))
-        point.set_ydata(s.imag)
-        point.set_xdata(s.real)
-        point.set_markersize(8)
-        fig.suptitle("Clicked at: %10.4g%+10.4gj  gain: %10.4g  damp: %10.4g" %
-              (s.real, s.imag, K.real, -1 * s.real / abs(s)))
-        fig.canvas.draw()
->>>>>>> 0d943293
 
 rlocus = root_locus