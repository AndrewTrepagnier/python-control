--- conflicted
+++ resolved
@@ -329,15 +329,6 @@
 
     Returns
     -------
-<<<<<<< HEAD
-    gm, pm, Wcg, Wcp : float
-        Gain margin gm, phase margin pm (in deg), phase crossover frequency
-        (corresponding to gain margin, where phase=-180) and gain crossover
-        frequency (corresponding to phase margin, where gain is 0dB),
-        in rad/sec of SISO open-loop.
-        If more than one crossover frequency is detected for gain or phase,
-        this returns one with the lowest corresponding margin.
-=======
     gm : float
         Gain margin
     pm : float
@@ -349,7 +340,6 @@
         
    Margins are of SISO open-loop. If more than one crossover frequency is
    detected, returns the lowest corresponding margin.
->>>>>>> 93807002
 
     Examples
     --------
